--- conflicted
+++ resolved
@@ -248,19 +248,11 @@
             return kwargs['file_id'] == video_note.file_id
 
         assert check_shortcut_signature(VideoNote.get_file, Bot.get_file, ['file_id'], [])
-<<<<<<< HEAD
-        assert await check_shortcut_call(video_note.get_file, video_note.bot, 'get_file')
-        assert await check_defaults_handling(video_note.get_file, video_note.bot)
-
-        monkeypatch.setattr(video_note.bot, 'get_file', make_assertion)
+        assert await check_shortcut_call(video_note.get_file, video_note.get_bot(), 'get_file')
+        assert await check_defaults_handling(video_note.get_file, video_note.get_bot())
+
+        monkeypatch.setattr(video_note.get_bot(), 'get_file', make_assertion)
         assert await video_note.get_file()
-=======
-        assert check_shortcut_call(video_note.get_file, video_note.get_bot(), 'get_file')
-        assert check_defaults_handling(video_note.get_file, video_note.get_bot())
-
-        monkeypatch.setattr(video_note.get_bot(), 'get_file', make_assertion)
-        assert video_note.get_file()
->>>>>>> 8f4105d8
 
     def test_equality(self, video_note):
         a = VideoNote(video_note.file_id, video_note.file_unique_id, self.length, self.duration)
