--- conflicted
+++ resolved
@@ -22,13 +22,8 @@
 import pytest
 from flaky import flaky
 
-<<<<<<< HEAD
-from telegram import VideoNote, TelegramError, Voice, PhotoSize, Bot
-from telegram.error import BadRequest
-=======
 from telegram import VideoNote, Voice, PhotoSize, Bot
 from telegram.error import BadRequest, TelegramError
->>>>>>> 163d5987
 from tests.conftest import check_shortcut_call, check_shortcut_signature, check_defaults_handling
 
 
@@ -40,16 +35,10 @@
 
 
 @pytest.fixture(scope='class')
-<<<<<<< HEAD
 @pytest.mark.asyncio
 async def video_note(bot, chat_id):
     with open('tests/data/telegram2.mp4', 'rb') as f:
         return (await bot.send_video_note(chat_id, video_note=f, timeout=50)).video_note
-=======
-def video_note(bot, chat_id):
-    with Path('tests/data/telegram2.mp4').open('rb') as f:
-        return bot.send_video_note(chat_id, video_note=f, timeout=50).video_note
->>>>>>> 163d5987
 
 
 class TestVideoNote:
@@ -64,11 +53,6 @@
     caption = 'VideoNoteTest - Caption'
     videonote_file_id = '5a3128a4d2a04750b5b58397f3b5e812'
     videonote_file_unique_id = 'adc3145fd2e84d95b64d68eaa22aa33e'
-
-    def test_slot_behaviour(self, video_note, mro_slots):
-        for attr in video_note.__slots__:
-            assert getattr(video_note, attr, 'err') != 'err', f"got extra slot '{attr}'"
-        assert len(mro_slots(video_note)) == len(set(mro_slots(video_note))), "duplicate slot"
 
     def test_creation(self, video_note):
         # Make sure file has been uploaded.
@@ -90,15 +74,9 @@
         assert video_note.file_size == self.file_size
 
     @flaky(3, 1)
-<<<<<<< HEAD
-    @pytest.mark.timeout(10)
     @pytest.mark.asyncio
     async def test_send_all_args(self, bot, chat_id, video_note_file, video_note, thumb_file):
         message = await bot.send_video_note(
-=======
-    def test_send_all_args(self, bot, chat_id, video_note_file, video_note, thumb_file):
-        message = bot.send_video_note(
->>>>>>> 163d5987
             chat_id,
             video_note_file,
             duration=self.duration,
@@ -121,6 +99,7 @@
         assert message.video_note.thumb.height == self.thumb_height
 
     @flaky(3, 1)
+    @pytest.mark.timeout(10)
     def test_send_video_note_custom_filename(self, bot, chat_id, video_note_file, monkeypatch):
         def make_assertion(url, data, **kwargs):
             return data['video_note'].filename == 'custom_filename'
@@ -130,15 +109,9 @@
         assert bot.send_video_note(chat_id, video_note_file, filename='custom_filename')
 
     @flaky(3, 1)
-<<<<<<< HEAD
-    @pytest.mark.timeout(10)
     @pytest.mark.asyncio
     async def test_get_and_download(self, bot, video_note):
         new_file = await bot.get_file(video_note.file_id)
-=======
-    def test_get_and_download(self, bot, video_note):
-        new_file = bot.get_file(video_note.file_id)
->>>>>>> 163d5987
 
         assert new_file.file_size == self.file_size
         assert new_file.file_id == video_note.file_id
@@ -147,18 +120,12 @@
 
         new_file.download('telegram2.mp4')
 
-        assert Path('telegram2.mp4').is_file()
-
-    @flaky(3, 1)
-<<<<<<< HEAD
-    @pytest.mark.timeout(10)
+        assert os.path.isfile('telegram2.mp4')
+
+    @flaky(3, 1)
     @pytest.mark.asyncio
     async def test_resend(self, bot, chat_id, video_note):
         message = await bot.send_video_note(chat_id, video_note.file_id)
-=======
-    def test_resend(self, bot, chat_id, video_note):
-        message = bot.send_video_note(chat_id, video_note.file_id)
->>>>>>> 163d5987
 
         assert message.video_note == video_note
 
@@ -211,9 +178,9 @@
         monkeypatch.setattr(bot, '_post', make_assertion)
         await bot.send_video_note(chat_id, file, thumb=file)
         assert test_flag
-        monkeypatch.delattr(bot, '_post')
-
-    @flaky(3, 1)
+
+    @flaky(3, 1)
+    @pytest.mark.timeout(10)
     @pytest.mark.parametrize(
         'default_bot,custom',
         [
@@ -249,24 +216,14 @@
                 )
 
     @flaky(3, 1)
-<<<<<<< HEAD
-    @pytest.mark.timeout(10)
     @pytest.mark.asyncio
     async def test_error_send_empty_file(self, bot, chat_id):
-=======
-    def test_error_send_empty_file(self, bot, chat_id):
->>>>>>> 163d5987
         with pytest.raises(TelegramError):
             await bot.send_video_note(chat_id, open(os.devnull, 'rb'))
 
     @flaky(3, 1)
-<<<<<<< HEAD
-    @pytest.mark.timeout(10)
     @pytest.mark.asyncio
     async def test_error_send_empty_file_id(self, bot, chat_id):
-=======
-    def test_error_send_empty_file_id(self, bot, chat_id):
->>>>>>> 163d5987
         with pytest.raises(TelegramError):
             await bot.send_video_note(chat_id, '')
 
@@ -275,23 +232,14 @@
         with pytest.raises(TypeError):
             await bot.send_video_note(chat_id=chat_id)
 
-<<<<<<< HEAD
     @pytest.mark.asyncio
     async def test_get_file_instance_method(self, monkeypatch, video_note):
         async def make_assertion(*_, **kwargs):
-=======
-    def test_get_file_instance_method(self, monkeypatch, video_note):
-        def make_assertion(*_, **kwargs):
->>>>>>> 163d5987
             return kwargs['file_id'] == video_note.file_id
 
         assert check_shortcut_signature(VideoNote.get_file, Bot.get_file, ['file_id'], [])
         assert check_shortcut_call(video_note.get_file, video_note.bot, 'get_file')
-<<<<<<< HEAD
         assert await check_defaults_handling(video_note.get_file, video_note.bot)
-=======
-        assert check_defaults_handling(video_note.get_file, video_note.bot)
->>>>>>> 163d5987
 
         monkeypatch.setattr(video_note.bot, 'get_file', make_assertion)
         assert video_note.get_file()
