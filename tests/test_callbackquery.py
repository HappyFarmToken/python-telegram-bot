#!/usr/bin/env python
#
# A library that provides a Python interface to the Telegram Bot API
# Copyright (C) 2015-2021
# Leandro Toledo de Souza <devs@python-telegram-bot.org>
#
# This program is free software: you can redistribute it and/or modify
# it under the terms of the GNU Lesser Public License as published by
# the Free Software Foundation, either version 3 of the License, or
# (at your option) any later version.
#
# This program is distributed in the hope that it will be useful,
# but WITHOUT ANY WARRANTY; without even the implied warranty of
# MERCHANTABILITY or FITNESS FOR A PARTICULAR PURPOSE.  See the
# GNU Lesser Public License for more details.
#
# You should have received a copy of the GNU Lesser Public License
# along with this program.  If not, see [http://www.gnu.org/licenses/].

import pytest

from telegram import CallbackQuery, User, Message, Chat, Audio, Bot
from tests.conftest import check_shortcut_signature, check_shortcut_call, check_defaults_handling


@pytest.fixture(scope='function', params=['message', 'inline'])
def callback_query(bot, request):
    cbq = CallbackQuery(
        TestCallbackQuery.id_,
        TestCallbackQuery.from_user,
        TestCallbackQuery.chat_instance,
        data=TestCallbackQuery.data,
        game_short_name=TestCallbackQuery.game_short_name,
        bot=bot,
    )
    if request.param == 'message':
        cbq.message = TestCallbackQuery.message
        cbq.message.bot = bot
    else:
        cbq.inline_message_id = TestCallbackQuery.inline_message_id
    return cbq


class TestCallbackQuery:
    id_ = 'id'
    from_user = User(1, 'test_user', False)
    chat_instance = 'chat_instance'
    message = Message(3, None, Chat(4, 'private'), from_user=User(5, 'bot', False))
    data = 'data'
    inline_message_id = 'inline_message_id'
    game_short_name = 'the_game'

    def test_slot_behaviour(self, callback_query, mro_slots):
        for attr in callback_query.__slots__:
            assert getattr(callback_query, attr, 'err') != 'err', f"got extra slot '{attr}'"
        assert len(mro_slots(callback_query)) == len(set(mro_slots(callback_query))), "same slot"

    @staticmethod
    def skip_params(callback_query: CallbackQuery):
        if callback_query.inline_message_id:
            return {'message_id', 'chat_id'}
        return {'inline_message_id'}

    @staticmethod
    def shortcut_kwargs(callback_query: CallbackQuery):
        if not callback_query.inline_message_id:
            return {'message_id', 'chat_id'}
        return {'inline_message_id'}

    @staticmethod
    def skip_params(callback_query: CallbackQuery):
        if callback_query.inline_message_id:
            return {'message_id', 'chat_id'}
        return {'inline_message_id'}

    @staticmethod
    def shortcut_kwargs(callback_query: CallbackQuery):
        if not callback_query.inline_message_id:
            return {'message_id', 'chat_id'}
        return {'inline_message_id'}

    @staticmethod
    def check_passed_ids(callback_query: CallbackQuery, kwargs):
        if callback_query.inline_message_id:
            id_ = kwargs['inline_message_id'] == callback_query.inline_message_id
            chat_id = kwargs['chat_id'] is None
            message_id = kwargs['message_id'] is None
        else:
            id_ = kwargs['inline_message_id'] is None
            chat_id = kwargs['chat_id'] == callback_query.message.chat_id
            message_id = kwargs['message_id'] == callback_query.message.message_id
        return id_ and chat_id and message_id

    def test_de_json(self, bot):
        json_dict = {
            'id': self.id_,
            'from': self.from_user.to_dict(),
            'chat_instance': self.chat_instance,
            'message': self.message.to_dict(),
            'data': self.data,
            'inline_message_id': self.inline_message_id,
            'game_short_name': self.game_short_name,
        }
        callback_query = CallbackQuery.de_json(json_dict, bot)

        assert callback_query.id == self.id_
        assert callback_query.from_user == self.from_user
        assert callback_query.chat_instance == self.chat_instance
        assert callback_query.message == self.message
        assert callback_query.data == self.data
        assert callback_query.inline_message_id == self.inline_message_id
        assert callback_query.game_short_name == self.game_short_name

    def test_to_dict(self, callback_query):
        callback_query_dict = callback_query.to_dict()

        assert isinstance(callback_query_dict, dict)
        assert callback_query_dict['id'] == callback_query.id
        assert callback_query_dict['from'] == callback_query.from_user.to_dict()
        assert callback_query_dict['chat_instance'] == callback_query.chat_instance
        if callback_query.message:
            assert callback_query_dict['message'] == callback_query.message.to_dict()
        else:
            assert callback_query_dict['inline_message_id'] == callback_query.inline_message_id
        assert callback_query_dict['data'] == callback_query.data
        assert callback_query_dict['game_short_name'] == callback_query.game_short_name

<<<<<<< HEAD
    @pytest.mark.asyncio
    async def test_answer(self, monkeypatch, callback_query):
        async def make_assertion(*_, **kwargs):
=======
    def test_answer(self, monkeypatch, callback_query):
        def make_assertion(*_, **kwargs):
>>>>>>> 163d5987
            return kwargs['callback_query_id'] == callback_query.id

        assert check_shortcut_signature(
            CallbackQuery.answer, Bot.answer_callback_query, ['callback_query_id'], []
        )
        assert check_shortcut_call(
            callback_query.answer, callback_query.bot, 'answer_callback_query'
        )
<<<<<<< HEAD
        assert await check_defaults_handling(callback_query.answer, callback_query.bot)
=======
        assert check_defaults_handling(callback_query.answer, callback_query.bot)
>>>>>>> 163d5987

        monkeypatch.setattr(callback_query.bot, 'answer_callback_query', make_assertion)
        # TODO: PEP8
        assert callback_query.answer()

<<<<<<< HEAD
    @pytest.mark.asyncio
    async def test_edit_message_text(self, monkeypatch, callback_query):
        async def make_assertion(*_, **kwargs):
=======
    def test_edit_message_text(self, monkeypatch, callback_query):
        def make_assertion(*_, **kwargs):
>>>>>>> 163d5987
            text = kwargs['text'] == 'test'
            ids = self.check_passed_ids(callback_query, kwargs)
            return ids and text

        assert check_shortcut_signature(
            CallbackQuery.edit_message_text,
            Bot.edit_message_text,
            ['inline_message_id', 'message_id', 'chat_id'],
            [],
        )
        assert check_shortcut_call(
            callback_query.edit_message_text,
            callback_query.bot,
            'edit_message_text',
            skip_params=self.skip_params(callback_query),
            shortcut_kwargs=self.shortcut_kwargs(callback_query),
        )
<<<<<<< HEAD
        assert await check_defaults_handling(callback_query.edit_message_text, callback_query.bot)
=======
        assert check_defaults_handling(callback_query.edit_message_text, callback_query.bot)
>>>>>>> 163d5987

        monkeypatch.setattr(callback_query.bot, 'edit_message_text', make_assertion)
        assert callback_query.edit_message_text(text='test')
        assert callback_query.edit_message_text('test')

<<<<<<< HEAD
    @pytest.mark.asyncio
    async def test_edit_message_caption(self, monkeypatch, callback_query):
        async def make_assertion(*_, **kwargs):
=======
    def test_edit_message_caption(self, monkeypatch, callback_query):
        def make_assertion(*_, **kwargs):
>>>>>>> 163d5987
            caption = kwargs['caption'] == 'new caption'
            ids = self.check_passed_ids(callback_query, kwargs)
            return ids and caption

        assert check_shortcut_signature(
            CallbackQuery.edit_message_caption,
            Bot.edit_message_caption,
            ['inline_message_id', 'message_id', 'chat_id'],
            [],
        )
        assert check_shortcut_call(
            callback_query.edit_message_caption,
            callback_query.bot,
            'edit_message_caption',
            skip_params=self.skip_params(callback_query),
            shortcut_kwargs=self.shortcut_kwargs(callback_query),
        )
<<<<<<< HEAD
        assert await check_defaults_handling(
            callback_query.edit_message_caption, callback_query.bot
        )
=======
        assert check_defaults_handling(callback_query.edit_message_caption, callback_query.bot)
>>>>>>> 163d5987

        monkeypatch.setattr(callback_query.bot, 'edit_message_caption', make_assertion)
        assert callback_query.edit_message_caption(caption='new caption')
        assert callback_query.edit_message_caption('new caption')

<<<<<<< HEAD
    @pytest.mark.asyncio
    async def test_edit_message_reply_markup(self, monkeypatch, callback_query):
        async def make_assertion(*_, **kwargs):
=======
    def test_edit_message_reply_markup(self, monkeypatch, callback_query):
        def make_assertion(*_, **kwargs):
>>>>>>> 163d5987
            reply_markup = kwargs['reply_markup'] == [['1', '2']]
            ids = self.check_passed_ids(callback_query, kwargs)
            return ids and reply_markup

        assert check_shortcut_signature(
            CallbackQuery.edit_message_reply_markup,
            Bot.edit_message_reply_markup,
            ['inline_message_id', 'message_id', 'chat_id'],
            [],
        )
        assert check_shortcut_call(
            callback_query.edit_message_reply_markup,
            callback_query.bot,
            'edit_message_reply_markup',
            skip_params=self.skip_params(callback_query),
            shortcut_kwargs=self.shortcut_kwargs(callback_query),
        )
<<<<<<< HEAD
        assert await check_defaults_handling(
=======
        assert check_defaults_handling(
>>>>>>> 163d5987
            callback_query.edit_message_reply_markup, callback_query.bot
        )

        monkeypatch.setattr(callback_query.bot, 'edit_message_reply_markup', make_assertion)
        assert callback_query.edit_message_reply_markup(reply_markup=[['1', '2']])
        assert callback_query.edit_message_reply_markup([['1', '2']])

<<<<<<< HEAD
    @pytest.mark.asyncio
    async def test_edit_message_media(self, monkeypatch, callback_query):
        async def make_assertion(*_, **kwargs):
=======
    def test_edit_message_media(self, monkeypatch, callback_query):
        def make_assertion(*_, **kwargs):
>>>>>>> 163d5987
            message_media = kwargs.get('media') == [['1', '2']]
            ids = self.check_passed_ids(callback_query, kwargs)
            return ids and message_media

        assert check_shortcut_signature(
            CallbackQuery.edit_message_media,
            Bot.edit_message_media,
            ['inline_message_id', 'message_id', 'chat_id'],
            [],
        )
        assert check_shortcut_call(
            callback_query.edit_message_media,
            callback_query.bot,
            'edit_message_media',
            skip_params=self.skip_params(callback_query),
            shortcut_kwargs=self.shortcut_kwargs(callback_query),
        )
<<<<<<< HEAD
        assert await check_defaults_handling(callback_query.edit_message_media, callback_query.bot)
=======
        assert check_defaults_handling(callback_query.edit_message_media, callback_query.bot)
>>>>>>> 163d5987

        monkeypatch.setattr(callback_query.bot, 'edit_message_media', make_assertion)
        assert callback_query.edit_message_media(media=[['1', '2']])
        assert callback_query.edit_message_media([['1', '2']])

<<<<<<< HEAD
    @pytest.mark.asyncio
    async def test_edit_message_live_location(self, monkeypatch, callback_query):
        async def make_assertion(*_, **kwargs):
=======
    def test_edit_message_live_location(self, monkeypatch, callback_query):
        def make_assertion(*_, **kwargs):
>>>>>>> 163d5987
            latitude = kwargs.get('latitude') == 1
            longitude = kwargs.get('longitude') == 2
            ids = self.check_passed_ids(callback_query, kwargs)
            return ids and latitude and longitude

        assert check_shortcut_signature(
            CallbackQuery.edit_message_live_location,
            Bot.edit_message_live_location,
            ['inline_message_id', 'message_id', 'chat_id'],
            [],
        )
        assert check_shortcut_call(
            callback_query.edit_message_live_location,
            callback_query.bot,
            'edit_message_live_location',
            skip_params=self.skip_params(callback_query),
            shortcut_kwargs=self.shortcut_kwargs(callback_query),
        )
<<<<<<< HEAD
        assert await check_defaults_handling(
=======
        assert check_defaults_handling(
>>>>>>> 163d5987
            callback_query.edit_message_live_location, callback_query.bot
        )

        monkeypatch.setattr(callback_query.bot, 'edit_message_live_location', make_assertion)
        assert callback_query.edit_message_live_location(latitude=1, longitude=2)
        assert callback_query.edit_message_live_location(1, 2)

<<<<<<< HEAD
    @pytest.mark.asyncio
    async def test_stop_message_live_location(self, monkeypatch, callback_query):
        async def make_assertion(*_, **kwargs):
=======
    def test_stop_message_live_location(self, monkeypatch, callback_query):
        def make_assertion(*_, **kwargs):
>>>>>>> 163d5987
            ids = self.check_passed_ids(callback_query, kwargs)
            return ids

        assert check_shortcut_signature(
            CallbackQuery.stop_message_live_location,
            Bot.stop_message_live_location,
            ['inline_message_id', 'message_id', 'chat_id'],
            [],
        )
        assert check_shortcut_call(
            callback_query.stop_message_live_location,
            callback_query.bot,
            'stop_message_live_location',
            skip_params=self.skip_params(callback_query),
            shortcut_kwargs=self.shortcut_kwargs(callback_query),
        )
<<<<<<< HEAD
        assert await check_defaults_handling(
=======
        assert check_defaults_handling(
>>>>>>> 163d5987
            callback_query.stop_message_live_location, callback_query.bot
        )

        monkeypatch.setattr(callback_query.bot, 'stop_message_live_location', make_assertion)
        assert callback_query.stop_message_live_location()

<<<<<<< HEAD
    @pytest.mark.asyncio
    async def test_set_game_score(self, monkeypatch, callback_query):
        async def make_assertion(*_, **kwargs):
=======
    def test_set_game_score(self, monkeypatch, callback_query):
        def make_assertion(*_, **kwargs):
>>>>>>> 163d5987
            user_id = kwargs.get('user_id') == 1
            score = kwargs.get('score') == 2
            ids = self.check_passed_ids(callback_query, kwargs)
            return ids and user_id and score

        assert check_shortcut_signature(
            CallbackQuery.set_game_score,
            Bot.set_game_score,
            ['inline_message_id', 'message_id', 'chat_id'],
            [],
        )
        assert check_shortcut_call(
            callback_query.set_game_score,
            callback_query.bot,
            'set_game_score',
            skip_params=self.skip_params(callback_query),
            shortcut_kwargs=self.shortcut_kwargs(callback_query),
        )
<<<<<<< HEAD
        assert await check_defaults_handling(callback_query.set_game_score, callback_query.bot)
=======
        assert check_defaults_handling(callback_query.set_game_score, callback_query.bot)
>>>>>>> 163d5987

        monkeypatch.setattr(callback_query.bot, 'set_game_score', make_assertion)
        assert callback_query.set_game_score(user_id=1, score=2)
        assert callback_query.set_game_score(1, 2)

<<<<<<< HEAD
    @pytest.mark.asyncio
    async def test_get_game_high_scores(self, monkeypatch, callback_query):
        async def make_assertion(*_, **kwargs):
=======
    def test_get_game_high_scores(self, monkeypatch, callback_query):
        def make_assertion(*_, **kwargs):
>>>>>>> 163d5987
            user_id = kwargs.get('user_id') == 1
            ids = self.check_passed_ids(callback_query, kwargs)
            return ids and user_id

        assert check_shortcut_signature(
            CallbackQuery.get_game_high_scores,
            Bot.get_game_high_scores,
            ['inline_message_id', 'message_id', 'chat_id'],
            [],
        )
        assert check_shortcut_call(
            callback_query.get_game_high_scores,
            callback_query.bot,
            'get_game_high_scores',
            skip_params=self.skip_params(callback_query),
            shortcut_kwargs=self.shortcut_kwargs(callback_query),
        )
<<<<<<< HEAD
        assert await check_defaults_handling(
            callback_query.get_game_high_scores, callback_query.bot
        )
=======
        assert check_defaults_handling(callback_query.get_game_high_scores, callback_query.bot)
>>>>>>> 163d5987

        monkeypatch.setattr(callback_query.bot, 'get_game_high_scores', make_assertion)
        assert callback_query.get_game_high_scores(user_id=1)
        assert callback_query.get_game_high_scores(1)

<<<<<<< HEAD
    @pytest.mark.asyncio
    async def test_delete_message(self, monkeypatch, callback_query):
=======
    def test_delete_message(self, monkeypatch, callback_query):
>>>>>>> 163d5987
        if callback_query.inline_message_id:
            pytest.skip("Can't delete inline messages")

        def make_assertion(*args, **kwargs):
            id_ = kwargs['chat_id'] == callback_query.message.chat_id
            message = kwargs['message_id'] == callback_query.message.message_id
            return id_ and message

        assert check_shortcut_signature(
            CallbackQuery.delete_message,
            Bot.delete_message,
            ['message_id', 'chat_id'],
            [],
        )
        assert check_shortcut_call(
            callback_query.delete_message, callback_query.bot, 'delete_message'
        )
<<<<<<< HEAD
        assert await check_defaults_handling(callback_query.delete_message, callback_query.bot)
=======
        assert check_defaults_handling(callback_query.delete_message, callback_query.bot)
>>>>>>> 163d5987

        monkeypatch.setattr(callback_query.bot, 'delete_message', make_assertion)
        assert callback_query.delete_message()

<<<<<<< HEAD
    @pytest.mark.asyncio
    async def test_pin_message(self, monkeypatch, callback_query):
=======
    def test_pin_message(self, monkeypatch, callback_query):
>>>>>>> 163d5987
        if callback_query.inline_message_id:
            pytest.skip("Can't pin inline messages")

        def make_assertion(*args, **kwargs):
            return kwargs['chat_id'] == callback_query.message.chat_id

        assert check_shortcut_signature(
            CallbackQuery.pin_message,
            Bot.pin_chat_message,
            ['message_id', 'chat_id'],
            [],
        )
        assert check_shortcut_call(
            callback_query.pin_message, callback_query.bot, 'pin_chat_message'
        )
<<<<<<< HEAD
        assert await check_defaults_handling(callback_query.pin_message, callback_query.bot)
=======
        assert check_defaults_handling(callback_query.pin_message, callback_query.bot)
>>>>>>> 163d5987

        monkeypatch.setattr(callback_query.bot, 'pin_chat_message', make_assertion)
        assert callback_query.pin_message()

<<<<<<< HEAD
    @pytest.mark.asyncio
    async def test_unpin_message(self, monkeypatch, callback_query):
=======
    def test_unpin_message(self, monkeypatch, callback_query):
>>>>>>> 163d5987
        if callback_query.inline_message_id:
            pytest.skip("Can't unpin inline messages")

        def make_assertion(*args, **kwargs):
            return kwargs['chat_id'] == callback_query.message.chat_id

        assert check_shortcut_signature(
            CallbackQuery.unpin_message,
            Bot.unpin_chat_message,
            ['message_id', 'chat_id'],
            [],
        )
        assert check_shortcut_call(
            callback_query.unpin_message,
            callback_query.bot,
            'unpin_chat_message',
            shortcut_kwargs=['message_id', 'chat_id'],
        )
<<<<<<< HEAD
        assert await check_defaults_handling(callback_query.unpin_message, callback_query.bot)
=======
        assert check_defaults_handling(callback_query.unpin_message, callback_query.bot)
>>>>>>> 163d5987

        monkeypatch.setattr(callback_query.bot, 'unpin_chat_message', make_assertion)
        assert callback_query.unpin_message()

<<<<<<< HEAD
    @pytest.mark.asyncio
    async def test_copy_message(self, monkeypatch, callback_query):
=======
    def test_copy_message(self, monkeypatch, callback_query):
>>>>>>> 163d5987
        if callback_query.inline_message_id:
            pytest.skip("Can't copy inline messages")

        def make_assertion(*args, **kwargs):
            id_ = kwargs['from_chat_id'] == callback_query.message.chat_id
            chat_id = kwargs['chat_id'] == 1
            message = kwargs['message_id'] == callback_query.message.message_id
            return id_ and message and chat_id

        assert check_shortcut_signature(
            CallbackQuery.copy_message,
            Bot.copy_message,
            ['message_id', 'from_chat_id'],
            [],
        )
        assert check_shortcut_call(callback_query.copy_message, callback_query.bot, 'copy_message')
<<<<<<< HEAD
        assert await check_defaults_handling(callback_query.copy_message, callback_query.bot)
=======
        assert check_defaults_handling(callback_query.copy_message, callback_query.bot)
>>>>>>> 163d5987

        monkeypatch.setattr(callback_query.bot, 'copy_message', make_assertion)
        assert callback_query.copy_message(1)

    def test_equality(self):
        a = CallbackQuery(self.id_, self.from_user, 'chat')
        b = CallbackQuery(self.id_, self.from_user, 'chat')
        c = CallbackQuery(self.id_, None, '')
        d = CallbackQuery('', None, 'chat')
        e = Audio(self.id_, 'unique_id', 1)

        assert a == b
        assert hash(a) == hash(b)
        assert a is not b

        assert a == c
        assert hash(a) == hash(c)

        assert a != d
        assert hash(a) != hash(d)

        assert a != e
        assert hash(a) != hash(e)<|MERGE_RESOLUTION|>--- conflicted
+++ resolved
@@ -50,23 +50,6 @@
     inline_message_id = 'inline_message_id'
     game_short_name = 'the_game'
 
-    def test_slot_behaviour(self, callback_query, mro_slots):
-        for attr in callback_query.__slots__:
-            assert getattr(callback_query, attr, 'err') != 'err', f"got extra slot '{attr}'"
-        assert len(mro_slots(callback_query)) == len(set(mro_slots(callback_query))), "same slot"
-
-    @staticmethod
-    def skip_params(callback_query: CallbackQuery):
-        if callback_query.inline_message_id:
-            return {'message_id', 'chat_id'}
-        return {'inline_message_id'}
-
-    @staticmethod
-    def shortcut_kwargs(callback_query: CallbackQuery):
-        if not callback_query.inline_message_id:
-            return {'message_id', 'chat_id'}
-        return {'inline_message_id'}
-
     @staticmethod
     def skip_params(callback_query: CallbackQuery):
         if callback_query.inline_message_id:
@@ -90,6 +73,11 @@
             chat_id = kwargs['chat_id'] == callback_query.message.chat_id
             message_id = kwargs['message_id'] == callback_query.message.message_id
         return id_ and chat_id and message_id
+
+    def test_slot_behaviour(self, callback_query, mro_slots):
+        for attr in callback_query.__slots__:
+            assert getattr(callback_query, attr, 'err') != 'err', f"got extra slot '{attr}'"
+        assert len(mro_slots(callback_query)) == len(set(mro_slots(callback_query))), "same slot"
 
     def test_de_json(self, bot):
         json_dict = {
@@ -125,14 +113,9 @@
         assert callback_query_dict['data'] == callback_query.data
         assert callback_query_dict['game_short_name'] == callback_query.game_short_name
 
-<<<<<<< HEAD
     @pytest.mark.asyncio
     async def test_answer(self, monkeypatch, callback_query):
         async def make_assertion(*_, **kwargs):
-=======
-    def test_answer(self, monkeypatch, callback_query):
-        def make_assertion(*_, **kwargs):
->>>>>>> 163d5987
             return kwargs['callback_query_id'] == callback_query.id
 
         assert check_shortcut_signature(
@@ -141,24 +124,15 @@
         assert check_shortcut_call(
             callback_query.answer, callback_query.bot, 'answer_callback_query'
         )
-<<<<<<< HEAD
         assert await check_defaults_handling(callback_query.answer, callback_query.bot)
-=======
-        assert check_defaults_handling(callback_query.answer, callback_query.bot)
->>>>>>> 163d5987
 
         monkeypatch.setattr(callback_query.bot, 'answer_callback_query', make_assertion)
         # TODO: PEP8
         assert callback_query.answer()
 
-<<<<<<< HEAD
     @pytest.mark.asyncio
     async def test_edit_message_text(self, monkeypatch, callback_query):
         async def make_assertion(*_, **kwargs):
-=======
-    def test_edit_message_text(self, monkeypatch, callback_query):
-        def make_assertion(*_, **kwargs):
->>>>>>> 163d5987
             text = kwargs['text'] == 'test'
             ids = self.check_passed_ids(callback_query, kwargs)
             return ids and text
@@ -176,24 +150,15 @@
             skip_params=self.skip_params(callback_query),
             shortcut_kwargs=self.shortcut_kwargs(callback_query),
         )
-<<<<<<< HEAD
         assert await check_defaults_handling(callback_query.edit_message_text, callback_query.bot)
-=======
-        assert check_defaults_handling(callback_query.edit_message_text, callback_query.bot)
->>>>>>> 163d5987
 
         monkeypatch.setattr(callback_query.bot, 'edit_message_text', make_assertion)
         assert callback_query.edit_message_text(text='test')
         assert callback_query.edit_message_text('test')
 
-<<<<<<< HEAD
     @pytest.mark.asyncio
     async def test_edit_message_caption(self, monkeypatch, callback_query):
         async def make_assertion(*_, **kwargs):
-=======
-    def test_edit_message_caption(self, monkeypatch, callback_query):
-        def make_assertion(*_, **kwargs):
->>>>>>> 163d5987
             caption = kwargs['caption'] == 'new caption'
             ids = self.check_passed_ids(callback_query, kwargs)
             return ids and caption
@@ -211,26 +176,17 @@
             skip_params=self.skip_params(callback_query),
             shortcut_kwargs=self.shortcut_kwargs(callback_query),
         )
-<<<<<<< HEAD
         assert await check_defaults_handling(
             callback_query.edit_message_caption, callback_query.bot
         )
-=======
-        assert check_defaults_handling(callback_query.edit_message_caption, callback_query.bot)
->>>>>>> 163d5987
 
         monkeypatch.setattr(callback_query.bot, 'edit_message_caption', make_assertion)
         assert callback_query.edit_message_caption(caption='new caption')
         assert callback_query.edit_message_caption('new caption')
 
-<<<<<<< HEAD
     @pytest.mark.asyncio
     async def test_edit_message_reply_markup(self, monkeypatch, callback_query):
         async def make_assertion(*_, **kwargs):
-=======
-    def test_edit_message_reply_markup(self, monkeypatch, callback_query):
-        def make_assertion(*_, **kwargs):
->>>>>>> 163d5987
             reply_markup = kwargs['reply_markup'] == [['1', '2']]
             ids = self.check_passed_ids(callback_query, kwargs)
             return ids and reply_markup
@@ -248,11 +204,7 @@
             skip_params=self.skip_params(callback_query),
             shortcut_kwargs=self.shortcut_kwargs(callback_query),
         )
-<<<<<<< HEAD
         assert await check_defaults_handling(
-=======
-        assert check_defaults_handling(
->>>>>>> 163d5987
             callback_query.edit_message_reply_markup, callback_query.bot
         )
 
@@ -260,14 +212,9 @@
         assert callback_query.edit_message_reply_markup(reply_markup=[['1', '2']])
         assert callback_query.edit_message_reply_markup([['1', '2']])
 
-<<<<<<< HEAD
     @pytest.mark.asyncio
     async def test_edit_message_media(self, monkeypatch, callback_query):
         async def make_assertion(*_, **kwargs):
-=======
-    def test_edit_message_media(self, monkeypatch, callback_query):
-        def make_assertion(*_, **kwargs):
->>>>>>> 163d5987
             message_media = kwargs.get('media') == [['1', '2']]
             ids = self.check_passed_ids(callback_query, kwargs)
             return ids and message_media
@@ -285,24 +232,15 @@
             skip_params=self.skip_params(callback_query),
             shortcut_kwargs=self.shortcut_kwargs(callback_query),
         )
-<<<<<<< HEAD
         assert await check_defaults_handling(callback_query.edit_message_media, callback_query.bot)
-=======
-        assert check_defaults_handling(callback_query.edit_message_media, callback_query.bot)
->>>>>>> 163d5987
 
         monkeypatch.setattr(callback_query.bot, 'edit_message_media', make_assertion)
         assert callback_query.edit_message_media(media=[['1', '2']])
         assert callback_query.edit_message_media([['1', '2']])
 
-<<<<<<< HEAD
     @pytest.mark.asyncio
     async def test_edit_message_live_location(self, monkeypatch, callback_query):
         async def make_assertion(*_, **kwargs):
-=======
-    def test_edit_message_live_location(self, monkeypatch, callback_query):
-        def make_assertion(*_, **kwargs):
->>>>>>> 163d5987
             latitude = kwargs.get('latitude') == 1
             longitude = kwargs.get('longitude') == 2
             ids = self.check_passed_ids(callback_query, kwargs)
@@ -321,11 +259,7 @@
             skip_params=self.skip_params(callback_query),
             shortcut_kwargs=self.shortcut_kwargs(callback_query),
         )
-<<<<<<< HEAD
         assert await check_defaults_handling(
-=======
-        assert check_defaults_handling(
->>>>>>> 163d5987
             callback_query.edit_message_live_location, callback_query.bot
         )
 
@@ -333,14 +267,9 @@
         assert callback_query.edit_message_live_location(latitude=1, longitude=2)
         assert callback_query.edit_message_live_location(1, 2)
 
-<<<<<<< HEAD
     @pytest.mark.asyncio
     async def test_stop_message_live_location(self, monkeypatch, callback_query):
         async def make_assertion(*_, **kwargs):
-=======
-    def test_stop_message_live_location(self, monkeypatch, callback_query):
-        def make_assertion(*_, **kwargs):
->>>>>>> 163d5987
             ids = self.check_passed_ids(callback_query, kwargs)
             return ids
 
@@ -357,25 +286,16 @@
             skip_params=self.skip_params(callback_query),
             shortcut_kwargs=self.shortcut_kwargs(callback_query),
         )
-<<<<<<< HEAD
         assert await check_defaults_handling(
-=======
-        assert check_defaults_handling(
->>>>>>> 163d5987
             callback_query.stop_message_live_location, callback_query.bot
         )
 
         monkeypatch.setattr(callback_query.bot, 'stop_message_live_location', make_assertion)
         assert callback_query.stop_message_live_location()
 
-<<<<<<< HEAD
     @pytest.mark.asyncio
     async def test_set_game_score(self, monkeypatch, callback_query):
         async def make_assertion(*_, **kwargs):
-=======
-    def test_set_game_score(self, monkeypatch, callback_query):
-        def make_assertion(*_, **kwargs):
->>>>>>> 163d5987
             user_id = kwargs.get('user_id') == 1
             score = kwargs.get('score') == 2
             ids = self.check_passed_ids(callback_query, kwargs)
@@ -394,24 +314,15 @@
             skip_params=self.skip_params(callback_query),
             shortcut_kwargs=self.shortcut_kwargs(callback_query),
         )
-<<<<<<< HEAD
         assert await check_defaults_handling(callback_query.set_game_score, callback_query.bot)
-=======
-        assert check_defaults_handling(callback_query.set_game_score, callback_query.bot)
->>>>>>> 163d5987
 
         monkeypatch.setattr(callback_query.bot, 'set_game_score', make_assertion)
         assert callback_query.set_game_score(user_id=1, score=2)
         assert callback_query.set_game_score(1, 2)
 
-<<<<<<< HEAD
     @pytest.mark.asyncio
     async def test_get_game_high_scores(self, monkeypatch, callback_query):
         async def make_assertion(*_, **kwargs):
-=======
-    def test_get_game_high_scores(self, monkeypatch, callback_query):
-        def make_assertion(*_, **kwargs):
->>>>>>> 163d5987
             user_id = kwargs.get('user_id') == 1
             ids = self.check_passed_ids(callback_query, kwargs)
             return ids and user_id
@@ -429,24 +340,16 @@
             skip_params=self.skip_params(callback_query),
             shortcut_kwargs=self.shortcut_kwargs(callback_query),
         )
-<<<<<<< HEAD
         assert await check_defaults_handling(
             callback_query.get_game_high_scores, callback_query.bot
         )
-=======
-        assert check_defaults_handling(callback_query.get_game_high_scores, callback_query.bot)
->>>>>>> 163d5987
 
         monkeypatch.setattr(callback_query.bot, 'get_game_high_scores', make_assertion)
         assert callback_query.get_game_high_scores(user_id=1)
         assert callback_query.get_game_high_scores(1)
 
-<<<<<<< HEAD
     @pytest.mark.asyncio
     async def test_delete_message(self, monkeypatch, callback_query):
-=======
-    def test_delete_message(self, monkeypatch, callback_query):
->>>>>>> 163d5987
         if callback_query.inline_message_id:
             pytest.skip("Can't delete inline messages")
 
@@ -464,21 +367,13 @@
         assert check_shortcut_call(
             callback_query.delete_message, callback_query.bot, 'delete_message'
         )
-<<<<<<< HEAD
         assert await check_defaults_handling(callback_query.delete_message, callback_query.bot)
-=======
-        assert check_defaults_handling(callback_query.delete_message, callback_query.bot)
->>>>>>> 163d5987
 
         monkeypatch.setattr(callback_query.bot, 'delete_message', make_assertion)
         assert callback_query.delete_message()
 
-<<<<<<< HEAD
     @pytest.mark.asyncio
     async def test_pin_message(self, monkeypatch, callback_query):
-=======
-    def test_pin_message(self, monkeypatch, callback_query):
->>>>>>> 163d5987
         if callback_query.inline_message_id:
             pytest.skip("Can't pin inline messages")
 
@@ -494,21 +389,13 @@
         assert check_shortcut_call(
             callback_query.pin_message, callback_query.bot, 'pin_chat_message'
         )
-<<<<<<< HEAD
         assert await check_defaults_handling(callback_query.pin_message, callback_query.bot)
-=======
-        assert check_defaults_handling(callback_query.pin_message, callback_query.bot)
->>>>>>> 163d5987
 
         monkeypatch.setattr(callback_query.bot, 'pin_chat_message', make_assertion)
         assert callback_query.pin_message()
 
-<<<<<<< HEAD
     @pytest.mark.asyncio
     async def test_unpin_message(self, monkeypatch, callback_query):
-=======
-    def test_unpin_message(self, monkeypatch, callback_query):
->>>>>>> 163d5987
         if callback_query.inline_message_id:
             pytest.skip("Can't unpin inline messages")
 
@@ -527,21 +414,13 @@
             'unpin_chat_message',
             shortcut_kwargs=['message_id', 'chat_id'],
         )
-<<<<<<< HEAD
         assert await check_defaults_handling(callback_query.unpin_message, callback_query.bot)
-=======
-        assert check_defaults_handling(callback_query.unpin_message, callback_query.bot)
->>>>>>> 163d5987
 
         monkeypatch.setattr(callback_query.bot, 'unpin_chat_message', make_assertion)
         assert callback_query.unpin_message()
 
-<<<<<<< HEAD
     @pytest.mark.asyncio
     async def test_copy_message(self, monkeypatch, callback_query):
-=======
-    def test_copy_message(self, monkeypatch, callback_query):
->>>>>>> 163d5987
         if callback_query.inline_message_id:
             pytest.skip("Can't copy inline messages")
 
@@ -558,11 +437,7 @@
             [],
         )
         assert check_shortcut_call(callback_query.copy_message, callback_query.bot, 'copy_message')
-<<<<<<< HEAD
         assert await check_defaults_handling(callback_query.copy_message, callback_query.bot)
-=======
-        assert check_defaults_handling(callback_query.copy_message, callback_query.bot)
->>>>>>> 163d5987
 
         monkeypatch.setattr(callback_query.bot, 'copy_message', make_assertion)
         assert callback_query.copy_message(1)
