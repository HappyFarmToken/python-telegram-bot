--- conflicted
+++ resolved
@@ -27,11 +27,7 @@
 from queue import Queue
 from threading import Thread, Event
 from time import sleep
-<<<<<<< HEAD
 from typing import Callable, List, Iterable, Any, Optional, Dict, Tuple
-=======
-from typing import Callable, List, Iterable, Any
->>>>>>> 163d5987
 
 import pytest
 import pytz
@@ -49,14 +45,6 @@
     ChosenInlineResult,
     File,
     ChatPermissions,
-<<<<<<< HEAD
-)
-from telegram.ext import Dispatcher, JobQueue, Updater, MessageFilter, Defaults, UpdateFilter
-from telegram.error import BadRequest, RetryAfter, TimedOut
-from telegram.utils.helpers import DefaultValue, DEFAULT_NONE
-from telegram.utils.request_httpx import PtbHttpx
-from telegram.utils.types import JSONDict
-=======
     Bot,
     InlineQueryResultArticle,
     InputTextMessageContent,
@@ -64,6 +52,7 @@
     InputMediaPhoto,
     InputMedia,
 )
+from telegram._utils.types import JSONDict
 from telegram.ext import (
     Dispatcher,
     MessageFilter,
@@ -73,21 +62,16 @@
     DispatcherBuilder,
     UpdaterBuilder,
 )
-from telegram.error import BadRequest
+from telegram.error import BadRequest, TimedOut, RetryAfter
 from telegram._utils.defaultvalue import DefaultValue, DEFAULT_NONE
-from telegram.request import Request
->>>>>>> 163d5987
+from telegram.request_httpx import PtbHttpx
 from tests.bots import get_bot
 
 
 # This is here instead of in setup.cfg due to https://github.com/pytest-dev/pytest/issues/8343
 def pytest_runtestloop(session):
     session.add_marker(
-<<<<<<< HEAD
-        pytest.mark.filterwarnings('ignore::telegram.utils.deprecate.TelegramDeprecationWarning')
-=======
         pytest.mark.filterwarnings('ignore::telegram.warnings.PTBDeprecationWarning')
->>>>>>> 163d5987
     )
 
 
@@ -109,7 +93,6 @@
     return env_var.lower().strip() == 'true'
 
 
-<<<<<<< HEAD
 # Redefine the event_loop fixture to have a session scope. Otherwise `bot` fixture can't be
 # session. See https://github.com/pytest-dev/pytest-asyncio/issues/68 for more details.
 @pytest.fixture(scope='session')
@@ -119,15 +102,13 @@
     loop.close()
 
 
-=======
->>>>>>> 163d5987
 @pytest.fixture(scope='session')
 def bot_info():
     return get_bot()
 
 
 # Below Dict* classes are used to monkeypatch attributes since parent classes don't have __dict__
-class DictRequest(Request):
+class DictHttpxRequest(PtbHttpx):
     pass
 
 
@@ -140,19 +121,19 @@
 
 
 @pytest.fixture(scope='session')
-<<<<<<< HEAD
+@pytest.mark.asyncio
 async def bot(bot_info):
-    async with await make_bot(bot_info) as bot:
-        yield bot
-=======
-def bot(bot_info):
-    return DictExtBot(bot_info['token'], private_key=PRIVATE_KEY, request=DictRequest(8))
-
-
-@pytest.fixture(scope='session')
-def raw_bot(bot_info):
-    return DictBot(bot_info['token'], private_key=PRIVATE_KEY, request=DictRequest(8))
->>>>>>> 163d5987
+    _bot = DictExtBot(bot_info['token'], private_key=PRIVATE_KEY, request=DictHttpxRequest(8))
+    await _bot.do_init()
+    return _bot
+
+
+@pytest.fixture(scope='session')
+@pytest.mark.asyncio
+async def raw_bot(bot_info):
+    _bot = DictBot(bot_info['token'], private_key=PRIVATE_KEY, request=DictHttpxRequest(8))
+    await _bot.do_init()
+    return _bot
 
 
 DEFAULT_BOTS = {}
@@ -165,19 +146,12 @@
     defaults = Defaults(**param)
     default_bot = DEFAULT_BOTS.get(defaults)
     if default_bot:
-<<<<<<< HEAD
         yield default_bot
     else:
         default_bot = await make_bot(bot_info, **{'defaults': defaults})
         await default_bot.do_init()
         DEFAULT_BOTS[defaults] = default_bot
         yield default_bot
-=======
-        return default_bot
-    default_bot = make_bot(bot_info, **{'defaults': defaults})
-    DEFAULT_BOTS[defaults] = default_bot
-    return default_bot
->>>>>>> 163d5987
 
 
 @pytest.fixture(scope='function')
@@ -185,19 +159,12 @@
     defaults = Defaults(tzinfo=timezone)
     default_bot = DEFAULT_BOTS.get(defaults)
     if default_bot:
-<<<<<<< HEAD
         yield default_bot
     else:
         default_bot = await make_bot(bot_info, **{'defaults': defaults})
         await default_bot.do_init()
         DEFAULT_BOTS[defaults] = default_bot
         yield default_bot
-=======
-        return default_bot
-    default_bot = make_bot(bot_info, **{'defaults': defaults})
-    DEFAULT_BOTS[defaults] = default_bot
-    return default_bot
->>>>>>> 163d5987
 
 
 @pytest.fixture(scope='session')
@@ -291,10 +258,13 @@
     # TODO: Write so good code that we don't need to ignore ResourceWarnings anymore
 
 
-<<<<<<< HEAD
 async def make_bot(bot_info, **kwargs):
-    bot = Bot(bot_info['token'], private_key=PRIVATE_KEY, **kwargs)
-    return bot
+    """
+    Tests are executed on tg.ext.ExtBot, as that class only extends the functionality of tg.bot
+    """
+    _bot = ExtBot(bot_info['token'], private_key=PRIVATE_KEY, request=DictHttpxRequest(), **kwargs)
+    await _bot.do_init()
+    return _bot
 
 
 class PtbTestHttpx(PtbHttpx):
@@ -312,13 +282,6 @@
             pytest.xfail(f'Not waiting for flood control: {e}')
         except TimedOut as e:
             pytest.xfail(f'Ignoring TimedOut error: {e}')
-=======
-def make_bot(bot_info, **kwargs):
-    """
-    Tests are executed on tg.ext.ExtBot, as that class only extends the functionality of tg.bot
-    """
-    return ExtBot(bot_info['token'], private_key=PRIVATE_KEY, request=DictRequest(), **kwargs)
->>>>>>> 163d5987
 
 
 CMD_PATTERN = re.compile(r'/[\da-z_]{1,32}(?:@\w{1,32})?')
@@ -447,9 +410,6 @@
     return tzinfo
 
 
-<<<<<<< HEAD
-async def expect_bad_request(func, message, reason):
-=======
 @pytest.fixture()
 def mro_slots():
     def _mro_slots(_class):
@@ -464,8 +424,7 @@
     return _mro_slots
 
 
-def expect_bad_request(func, message, reason):
->>>>>>> 163d5987
+async def expect_bad_request(func, message, reason):
     """
     Wrapper for testing bot functions expected to result in an :class:`telegram.error.BadRequest`.
     Makes it XFAIL, if the specified error message is present.
@@ -552,11 +511,7 @@
 
 def check_shortcut_call(
     shortcut_method: Callable,
-<<<<<<< HEAD
-    bot: Bot,
-=======
     bot: ExtBot,
->>>>>>> 163d5987
     bot_method_name: str,
     skip_params: Iterable[str] = None,
     shortcut_kwargs: Iterable[str] = None,
@@ -623,11 +578,6 @@
     return True
 
 
-<<<<<<< HEAD
-async def check_defaults_handling(
-    method: Callable,
-    bot: Bot,
-=======
 # mainly for check_defaults_handling below
 def build_kwargs(signature: inspect.Signature, default_kwargs, dfv: Any = DEFAULT_NONE):
     kws = {}
@@ -680,10 +630,9 @@
     return kws
 
 
-def check_defaults_handling(
+async def check_defaults_handling(
     method: Callable,
     bot: ExtBot,
->>>>>>> 163d5987
     return_value=None,
 ) -> bool:
     """
@@ -697,34 +646,6 @@
 
     """
 
-<<<<<<< HEAD
-    def build_kwargs(signature: inspect.Signature, default_kwargs, dfv: Any = DEFAULT_NONE):
-        kws = {}
-        for name, param in signature.parameters.items():
-            # For required params we need to pass something
-            if param.default == param.empty:
-                # Some special casing
-                if name == 'permissions':
-                    kws[name] = ChatPermissions()
-                elif name in ['prices', 'media', 'results', 'commands', 'errors']:
-                    kws[name] = []
-                elif name == 'ok':
-                    kws['ok'] = False
-                    kws['error_message'] = 'error'
-                else:
-                    kws[name] = True
-            # pass values for params that can have defaults only if we don't want to use the
-            # standard default
-            elif name in default_kwargs:
-                if dfv != DEFAULT_NONE:
-                    kws[name] = dfv
-            # Some special casing for methods that have "exactly one of the optionals" type args
-            elif name in ['location', 'contact', 'venue', 'inline_message_id']:
-                kws[name] = True
-        return kws
-
-=======
->>>>>>> 163d5987
     shortcut_signature = inspect.signature(method)
     kwargs_need_default = [
         kwarg
@@ -734,25 +655,6 @@
     # shortcut_signature.parameters['timeout'] is of type DefaultValue
     method_timeout = shortcut_signature.parameters['timeout'].default.value
 
-<<<<<<< HEAD
-    default_kwarg_names = kwargs_need_default
-    # special case explanation_parse_mode of Bot.send_poll:
-    if 'explanation_parse_mode' in default_kwarg_names:
-        default_kwarg_names.remove('explanation_parse_mode')
-
-    defaults_no_custom_defaults = Defaults()
-    defaults_custom_defaults = Defaults(
-        **{kwarg: 'custom_default' for kwarg in default_kwarg_names}
-    )
-
-    expected_return_values = [None, []] if return_value is None else [return_value]
-
-    async def make_assertion(_, data, timeout=DEFAULT_NONE, df_value=DEFAULT_NONE):
-        expected_timeout = method_timeout if df_value == DEFAULT_NONE else df_value
-        if timeout != expected_timeout:
-            pytest.fail(f'Got value {timeout} for "timeout", expected {expected_timeout}')
-
-=======
     defaults_no_custom_defaults = Defaults()
     kwargs = {kwarg: 'custom_default' for kwarg in inspect.signature(Defaults).parameters.keys()}
     kwargs['tzinfo'] = pytz.timezone('America/New_York')
@@ -760,14 +662,13 @@
 
     expected_return_values = [None, []] if return_value is None else [return_value]
 
-    def make_assertion(_, data, timeout=DEFAULT_NONE, df_value=DEFAULT_NONE):
+    async def make_assertion(_, data, timeout=DEFAULT_NONE, df_value=DEFAULT_NONE):
         # Check timeout first
         expected_timeout = method_timeout if df_value is DEFAULT_NONE else df_value
         if timeout != expected_timeout:
             pytest.fail(f'Got value {timeout} for "timeout", expected {expected_timeout}')
 
         # Check regular arguments that need defaults
->>>>>>> 163d5987
         for arg in (dkw for dkw in kwargs_need_default if dkw != 'timeout'):
             # 'None' should not be passed along to Telegram
             if df_value in [None, DEFAULT_NONE]:
@@ -780,8 +681,6 @@
                 if value != df_value:
                     pytest.fail(f'Got value {value} for argument {arg} instead of {df_value}')
 
-<<<<<<< HEAD
-=======
         # Check InputMedia (parse_mode can have a default)
         def check_input_media(m: InputMedia):
             parse_mode = m.parse_mode
@@ -841,7 +740,6 @@
                 if until_date != 946702800:
                     pytest.fail('Naive until_date was not interpreted as America/New_York')
 
->>>>>>> 163d5987
         if method.__name__ in ['get_file', 'get_small_file', 'get_big_file']:
             # This is here mainly for PassportFile.get_file, which calls .set_credentials on the
             # return value
@@ -861,11 +759,7 @@
             (DEFAULT_NONE, defaults_no_custom_defaults),
             ('custom_default', defaults_custom_defaults),
         ]:
-<<<<<<< HEAD
-            bot.defaults = defaults
-=======
             bot._defaults = defaults
->>>>>>> 163d5987
             # 1: test that we get the correct default value, if we don't specify anything
             kwargs = build_kwargs(
                 shortcut_signature,
@@ -873,21 +767,13 @@
             )
             assertion_callback = functools.partial(make_assertion, df_value=default_value)
             setattr(bot.request, 'post', assertion_callback)
-<<<<<<< HEAD
             assert await method(**kwargs) in expected_return_values
-=======
-            assert method(**kwargs) in expected_return_values
->>>>>>> 163d5987
 
             # 2: test that we get the manually passed non-None value
             kwargs = build_kwargs(shortcut_signature, kwargs_need_default, dfv='non-None-value')
             assertion_callback = functools.partial(make_assertion, df_value='non-None-value')
             setattr(bot.request, 'post', assertion_callback)
-<<<<<<< HEAD
             assert await method(**kwargs) in expected_return_values
-=======
-            assert method(**kwargs) in expected_return_values
->>>>>>> 163d5987
 
             # 3: test that we get the manually passed None value
             kwargs = build_kwargs(
@@ -897,19 +783,11 @@
             )
             assertion_callback = functools.partial(make_assertion, df_value=None)
             setattr(bot.request, 'post', assertion_callback)
-<<<<<<< HEAD
             assert await method(**kwargs) in expected_return_values
-=======
-            assert method(**kwargs) in expected_return_values
->>>>>>> 163d5987
     except Exception as exc:
         raise exc
     finally:
         setattr(bot.request, 'post', orig_post)
-<<<<<<< HEAD
-        bot.defaults = None
-=======
         bot._defaults = None
->>>>>>> 163d5987
 
     return True