#!/usr/bin/env python
#
# A library that provides a Python interface to the Telegram Bot API
# Copyright (C) 2015-2021
# Leandro Toledo de Souza <devs@python-telegram-bot.org>
#
# This program is free software: you can redistribute it and/or modify
# it under the terms of the GNU Lesser Public License as published by
# the Free Software Foundation, either version 3 of the License, or
# (at your option) any later version.
#
# This program is distributed in the hope that it will be useful,
# but WITHOUT ANY WARRANTY; without even the implied warranty of
# MERCHANTABILITY or FITNESS FOR A PARTICULAR PURPOSE.  See the
# GNU Lesser Public License for more details.
#
# You should have received a copy of the GNU Lesser Public License
# along with this program.  If not, see [http://www.gnu.org/licenses/].
import os
from pathlib import Path

import pytest
from flaky import flaky

from telegram import Video, Voice, PhotoSize, MessageEntity, Bot
from telegram.error import BadRequest, TelegramError
from telegram.helpers import escape_markdown
from tests.conftest import (
    check_shortcut_call,
    check_shortcut_signature,
    check_defaults_handling,
    data_file,
)


@pytest.fixture(scope='function')
def video_file():
    f = data_file('telegram.mp4').open('rb')
    yield f
    f.close()


@pytest.fixture(scope='class')
@pytest.mark.asyncio
async def video(bot, chat_id):
    with data_file('telegram.mp4').open('rb') as f:
        return (await bot.send_video(chat_id, video=f, timeout=50)).video


class TestVideo:
    width = 360
    height = 640
    duration = 5
    file_size = 326534
    mime_type = 'video/mp4'
    supports_streaming = True
    file_name = 'telegram.mp4'

    thumb_width = 180
    thumb_height = 320
    thumb_file_size = 1767

    caption = '<b>VideoTest</b> - *Caption*'
    video_file_url = 'https://python-telegram-bot.org/static/testfiles/telegram.mp4'

    video_file_id = '5a3128a4d2a04750b5b58397f3b5e812'
    video_file_unique_id = 'adc3145fd2e84d95b64d68eaa22aa33e'

    def test_creation(self, video):
        # Make sure file has been uploaded.
        assert isinstance(video, Video)
        assert isinstance(video.file_id, str)
        assert isinstance(video.file_unique_id, str)
        assert video.file_id != ''
        assert video.file_unique_id != ''

        assert isinstance(video.thumb, PhotoSize)
        assert isinstance(video.thumb.file_id, str)
        assert isinstance(video.thumb.file_unique_id, str)
        assert video.thumb.file_id != ''
        assert video.thumb.file_unique_id != ''

    def test_expected_values(self, video):
        assert video.width == self.width
        assert video.height == self.height
        assert video.duration == self.duration
        assert video.file_size == self.file_size
        assert video.mime_type == self.mime_type

    @flaky(3, 1)
    @pytest.mark.asyncio
    async def test_send_all_args(self, bot, chat_id, video_file, video, thumb_file):
        message = await bot.send_video(
            chat_id,
            video_file,
            duration=self.duration,
            caption=self.caption,
            supports_streaming=self.supports_streaming,
            disable_notification=False,
            width=video.width,
            height=video.height,
            parse_mode='Markdown',
            thumb=thumb_file,
        )

        assert isinstance(message.video, Video)
        assert isinstance(message.video.file_id, str)
        assert isinstance(message.video.file_unique_id, str)
        assert message.video.file_id != ''
        assert message.video.file_unique_id != ''
        assert message.video.width == video.width
        assert message.video.height == video.height
        assert message.video.duration == video.duration
        assert message.video.file_size == video.file_size

        assert message.caption == self.caption.replace('*', '')

        assert message.video.thumb.file_size == self.thumb_file_size
        assert message.video.thumb.width == self.thumb_width
        assert message.video.thumb.height == self.thumb_height

        assert message.video.file_name == self.file_name

    @flaky(3, 1)
    @pytest.mark.asyncio
    async def test_send_video_custom_filename(self, bot, chat_id, video_file, monkeypatch):
        async def make_assertion(url, data, **kwargs):
            return data['video'].filename == 'custom_filename'

        monkeypatch.setattr(bot.request, 'post', make_assertion)

        assert await bot.send_video(chat_id, video_file, filename='custom_filename')

    @flaky(3, 1)
    @pytest.mark.asyncio
    async def test_get_and_download(self, bot, video):
        path = Path('telegram.mp4')
        if path.is_file():
            path.unlink()

        new_file = await bot.get_file(video.file_id)

        assert new_file.file_size == self.file_size
        assert new_file.file_id == video.file_id
        assert new_file.file_unique_id == video.file_unique_id
        assert new_file.file_path.startswith('https://')

        await new_file.download('telegram.mp4')

        assert path.is_file()

    @flaky(3, 1)
    @pytest.mark.asyncio
    async def test_send_mp4_file_url(self, bot, chat_id, video):
        message = await bot.send_video(chat_id, self.video_file_url, caption=self.caption)

        assert isinstance(message.video, Video)
        assert isinstance(message.video.file_id, str)
        assert isinstance(message.video.file_unique_id, str)
        assert message.video.file_id != ''
        assert message.video.file_unique_id != ''
        assert message.video.width == video.width
        assert message.video.height == video.height
        assert message.video.duration == video.duration
        assert message.video.file_size == video.file_size

        assert isinstance(message.video.thumb, PhotoSize)
        assert isinstance(message.video.thumb.file_id, str)
        assert isinstance(message.video.thumb.file_unique_id, str)
        assert message.video.thumb.file_id != ''
        assert message.video.thumb.file_unique_id != ''
        assert message.video.thumb.width == 51  # This seems odd that it's not self.thumb_width
        assert message.video.thumb.height == 90  # Ditto
        assert message.video.thumb.file_size == 645  # same

        assert message.caption == self.caption

    @flaky(3, 1)
    @pytest.mark.asyncio
    async def test_send_video_caption_entities(self, bot, chat_id, video):
        test_string = 'Italic Bold Code'
        entities = [
            MessageEntity(MessageEntity.ITALIC, 0, 6),
            MessageEntity(MessageEntity.ITALIC, 7, 4),
            MessageEntity(MessageEntity.ITALIC, 12, 4),
        ]
        message = await bot.send_video(
            chat_id, video, caption=test_string, caption_entities=entities
        )

        assert message.caption == test_string
        assert message.caption_entities == entities

    @flaky(3, 1)
    @pytest.mark.asyncio
    async def test_resend(self, bot, chat_id, video):
        message = await bot.send_video(chat_id, video.file_id)

        assert message.video == video

    @pytest.mark.asyncio
    async def test_send_with_video(self, monkeypatch, bot, chat_id, video):
        async def test(url, data, **kwargs):
            return data['video'] == video.file_id

        monkeypatch.setattr(bot.request, 'post', test)
        message = await bot.send_video(chat_id, video=video)
        assert message

    @flaky(3, 1)
    @pytest.mark.parametrize('default_bot', [{'parse_mode': 'Markdown'}], indirect=True)
    @pytest.mark.asyncio
    async def test_send_video_default_parse_mode_1(self, default_bot, chat_id, video):
        test_string = 'Italic Bold Code'
        test_markdown_string = '_Italic_ *Bold* `Code`'

        message = await default_bot.send_video(chat_id, video, caption=test_markdown_string)
        assert message.caption_markdown == test_markdown_string
        assert message.caption == test_string

    @flaky(3, 1)
    @pytest.mark.parametrize('default_bot', [{'parse_mode': 'Markdown'}], indirect=True)
    @pytest.mark.asyncio
    async def test_send_video_default_parse_mode_2(self, default_bot, chat_id, video):
        test_markdown_string = '_Italic_ *Bold* `Code`'

        message = await default_bot.send_video(
            chat_id, video, caption=test_markdown_string, parse_mode=None
        )
        assert message.caption == test_markdown_string
        assert message.caption_markdown == escape_markdown(test_markdown_string)

    @flaky(3, 1)
    @pytest.mark.parametrize('default_bot', [{'parse_mode': 'Markdown'}], indirect=True)
    @pytest.mark.asyncio
    async def test_send_video_default_parse_mode_3(self, default_bot, chat_id, video):
        test_markdown_string = '_Italic_ *Bold* `Code`'

        message = await default_bot.send_video(
            chat_id, video, caption=test_markdown_string, parse_mode='HTML'
        )
        assert message.caption == test_markdown_string
        assert message.caption_markdown == escape_markdown(test_markdown_string)

    @pytest.mark.asyncio
    async def test_send_video_local_files(self, monkeypatch, bot, chat_id):
        # For just test that the correct paths are passed as we have no local bot API set up
        test_flag = False
        file = data_file('telegram.jpg')
        expected = file.as_uri()

        async def make_assertion(_, data, *args, **kwargs):
            nonlocal test_flag
            test_flag = data.get('video') == expected and data.get('thumb') == expected

        monkeypatch.setattr(bot, '_post', make_assertion)
        await bot.send_video(chat_id, file, thumb=file)
        assert test_flag

    @flaky(3, 1)
    @pytest.mark.parametrize(
        'default_bot,custom',
        [
            ({'allow_sending_without_reply': True}, None),
            ({'allow_sending_without_reply': False}, None),
            ({'allow_sending_without_reply': False}, True),
        ],
        indirect=['default_bot'],
    )
    @pytest.mark.asyncio
    async def test_send_video_default_allow_sending_without_reply(
        self, default_bot, chat_id, video, custom
    ):
        reply_to_message = await default_bot.send_message(chat_id, 'test')
        await reply_to_message.delete()
        if custom is not None:
            message = await default_bot.send_video(
                chat_id,
                video,
                allow_sending_without_reply=custom,
                reply_to_message_id=reply_to_message.message_id,
            )
            assert message.reply_to_message is None
        elif default_bot.defaults.allow_sending_without_reply:
            message = await default_bot.send_video(
                chat_id, video, reply_to_message_id=reply_to_message.message_id
            )
            assert message.reply_to_message is None
        else:
            with pytest.raises(BadRequest, match='message not found'):
                await default_bot.send_video(
                    chat_id, video, reply_to_message_id=reply_to_message.message_id
                )

    def test_de_json(self, bot):
        json_dict = {
            'file_id': self.video_file_id,
            'file_unique_id': self.video_file_unique_id,
            'width': self.width,
            'height': self.height,
            'duration': self.duration,
            'mime_type': self.mime_type,
            'file_size': self.file_size,
            'file_name': self.file_name,
        }
        json_video = Video.de_json(json_dict, bot)

        assert json_video.file_id == self.video_file_id
        assert json_video.file_unique_id == self.video_file_unique_id
        assert json_video.width == self.width
        assert json_video.height == self.height
        assert json_video.duration == self.duration
        assert json_video.mime_type == self.mime_type
        assert json_video.file_size == self.file_size
        assert json_video.file_name == self.file_name

    def test_to_dict(self, video):
        video_dict = video.to_dict()

        assert isinstance(video_dict, dict)
        assert video_dict['file_id'] == video.file_id
        assert video_dict['file_unique_id'] == video.file_unique_id
        assert video_dict['width'] == video.width
        assert video_dict['height'] == video.height
        assert video_dict['duration'] == video.duration
        assert video_dict['mime_type'] == video.mime_type
        assert video_dict['file_size'] == video.file_size
        assert video_dict['file_name'] == video.file_name

    @flaky(3, 1)
    @pytest.mark.asyncio
    async def test_error_send_empty_file(self, bot, chat_id):
        with pytest.raises(TelegramError):
            await bot.send_video(chat_id, open(os.devnull, 'rb'))

    @flaky(3, 1)
    @pytest.mark.asyncio
    async def test_error_send_empty_file_id(self, bot, chat_id):
        with pytest.raises(TelegramError):
            await bot.send_video(chat_id, '')

    @pytest.mark.asyncio
    async def test_error_without_required_args(self, bot, chat_id):
        with pytest.raises(TypeError):
            await bot.send_video(chat_id=chat_id)

    @pytest.mark.asyncio
    async def test_get_file_instance_method(self, monkeypatch, video):
        async def make_assertion(*_, **kwargs):
            return kwargs['file_id'] == video.file_id

        assert check_shortcut_signature(Video.get_file, Bot.get_file, ['file_id'], [])
<<<<<<< HEAD
        assert await check_shortcut_call(video.get_file, video.bot, 'get_file')
        assert await check_defaults_handling(video.get_file, video.bot)

        monkeypatch.setattr(video.bot, 'get_file', make_assertion)
        assert await video.get_file()
=======
        assert check_shortcut_call(video.get_file, video.get_bot(), 'get_file')
        assert check_defaults_handling(video.get_file, video.get_bot())

        monkeypatch.setattr(video.get_bot(), 'get_file', make_assertion)
        assert video.get_file()
>>>>>>> 8f4105d8

    def test_equality(self, video):
        a = Video(video.file_id, video.file_unique_id, self.width, self.height, self.duration)
        b = Video('', video.file_unique_id, self.width, self.height, self.duration)
        c = Video(video.file_id, video.file_unique_id, 0, 0, 0)
        d = Video('', '', self.width, self.height, self.duration)
        e = Voice(video.file_id, video.file_unique_id, self.duration)

        assert a == b
        assert hash(a) == hash(b)
        assert a is not b

        assert a == c
        assert hash(a) == hash(c)

        assert a != d
        assert hash(a) != hash(d)

        assert a != e
        assert hash(a) != hash(e)<|MERGE_RESOLUTION|>--- conflicted
+++ resolved
@@ -350,19 +350,11 @@
             return kwargs['file_id'] == video.file_id
 
         assert check_shortcut_signature(Video.get_file, Bot.get_file, ['file_id'], [])
-<<<<<<< HEAD
-        assert await check_shortcut_call(video.get_file, video.bot, 'get_file')
-        assert await check_defaults_handling(video.get_file, video.bot)
-
-        monkeypatch.setattr(video.bot, 'get_file', make_assertion)
+        assert await check_shortcut_call(video.get_file, video.get_bot(), 'get_file')
+        assert await check_defaults_handling(video.get_file, video.get_bot())
+
+        monkeypatch.setattr(video.get_bot(), 'get_file', make_assertion)
         assert await video.get_file()
-=======
-        assert check_shortcut_call(video.get_file, video.get_bot(), 'get_file')
-        assert check_defaults_handling(video.get_file, video.get_bot())
-
-        monkeypatch.setattr(video.get_bot(), 'get_file', make_assertion)
-        assert video.get_file()
->>>>>>> 8f4105d8
 
     def test_equality(self, video):
         a = Video(video.file_id, video.file_unique_id, self.width, self.height, self.duration)
