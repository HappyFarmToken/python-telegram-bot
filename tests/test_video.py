--- conflicted
+++ resolved
@@ -17,8 +17,6 @@
 # You should have received a copy of the GNU Lesser Public License
 # along with this program.  If not, see [http://www.gnu.org/licenses/].
 import os
-from pathlib import Path
-
 import pytest
 from flaky import flaky
 
@@ -35,26 +33,16 @@
 
 @pytest.fixture(scope='function')
 def video_file():
-<<<<<<< HEAD
-    f = open('tests/data/telegram.mp4', 'rb')
-=======
     f = data_file('telegram.mp4').open('rb')
->>>>>>> 1adc96c1
     yield f
     f.close()
 
 
 @pytest.fixture(scope='class')
-<<<<<<< HEAD
 @pytest.mark.asyncio
 async def video(bot, chat_id):
-    with open('tests/data/telegram.mp4', 'rb') as f:
+    with data_file('telegram_no_standard_header.jpg').open('rb') as f:
         return (await bot.send_video(chat_id, video=f, timeout=50)).video
-=======
-def video(bot, chat_id):
-    with data_file('telegram.mp4').open('rb') as f:
-        return bot.send_video(chat_id, video=f, timeout=50).video
->>>>>>> 1adc96c1
 
 
 class TestVideo:
