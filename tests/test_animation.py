#!/usr/bin/env python
#
# A library that provides a Python interface to the Telegram Bot API
# Copyright (C) 2015-2021
# Leandro Toledo de Souza <devs@python-telegram-bot.org>
#
# This program is free software: you can redistribute it and/or modify
# it under the terms of the GNU Lesser Public License as published by
# the Free Software Foundation, either version 3 of the License, or
# (at your option) any later version.
#
# This program is distributed in the hope that it will be useful,
# but WITHOUT ANY WARRANTY; without even the implied warranty of
# MERCHANTABILITY or FITNESS FOR A PARTICULAR PURPOSE.  See the
# GNU Lesser Public License for more details.
#
# You should have received a copy of the GNU Lesser Public License
# along with this program.  If not, see [http://www.gnu.org/licenses/].
import os
from pathlib import Path

import pytest
from flaky import flaky

from telegram import PhotoSize, Animation, Voice, MessageEntity, Bot
from telegram.error import BadRequest, TelegramError
from telegram.helpers import escape_markdown
from tests.conftest import (
    check_shortcut_call,
    check_shortcut_signature,
    check_defaults_handling,
    data_file,
)


@pytest.fixture(scope='function')
def animation_file():
    f = data_file('game.gif').open('rb')
    yield f
    f.close()


@pytest.fixture(scope='class')
@pytest.mark.asyncio
async def animation(bot, chat_id):
    with data_file('game.gif').open('rb') as f:
        thumb = data_file('thumb.jpg')
        return (
            await bot.send_animation(chat_id, animation=f, timeout=50, thumb=thumb.open('rb'))
        ).animation


class TestAnimation:
    animation_file_id = 'CgADAQADngIAAuyVeEez0xRovKi9VAI'
    animation_file_unique_id = 'adc3145fd2e84d95b64d68eaa22aa33e'
    width = 320
    height = 180
    duration = 1
    # animation_file_url = 'https://python-telegram-bot.org/static/testfiles/game.gif'
    # Shortened link, the above one is cached with the wrong duration.
    animation_file_url = 'http://bit.ly/2L18jua'
    file_name = 'game.gif.mp4'
    mime_type = 'video/mp4'
    file_size = 4127
    caption = "Test *animation*"

    def test_slot_behaviour(self, animation, mro_slots):
        for attr in animation.__slots__:
            assert getattr(animation, attr, 'err') != 'err', f"got extra slot '{attr}'"
        assert len(mro_slots(animation)) == len(set(mro_slots(animation))), "duplicate slot"

    def test_creation(self, animation):
        assert isinstance(animation, Animation)
        assert isinstance(animation.file_id, str)
        assert isinstance(animation.file_unique_id, str)
        assert animation.file_id != ''
        assert animation.file_unique_id != ''

    def test_expected_values(self, animation):
        assert animation.file_size == self.file_size
        assert animation.mime_type == self.mime_type
        assert animation.file_name == self.file_name
        assert isinstance(animation.thumb, PhotoSize)

    @flaky(3, 1)
    @pytest.mark.asyncio
    async def test_send_all_args(self, bot, chat_id, animation_file, animation, thumb_file):
        message = await bot.send_animation(
            chat_id,
            animation_file,
            duration=self.duration,
            width=self.width,
            height=self.height,
            caption=self.caption,
            parse_mode='Markdown',
            disable_notification=False,
            thumb=thumb_file,
        )

        assert isinstance(message.animation, Animation)
        assert isinstance(message.animation.file_id, str)
        assert isinstance(message.animation.file_unique_id, str)
        assert message.animation.file_id != ''
        assert message.animation.file_unique_id != ''
        assert message.animation.file_name == animation.file_name
        assert message.animation.mime_type == animation.mime_type
        assert message.animation.file_size == animation.file_size
        assert message.animation.thumb.width == self.width
        assert message.animation.thumb.height == self.height

    @flaky(3, 1)
    @pytest.mark.asyncio
    async def test_send_animation_custom_filename(self, bot, chat_id, animation_file, monkeypatch):
        async def make_assertion(url, data, **kwargs):
            return data['animation'].filename == 'custom_filename'

        monkeypatch.setattr(bot.request, 'post', make_assertion)

        assert await bot.send_animation(chat_id, animation_file, filename='custom_filename')
        monkeypatch.delattr(bot.request, 'post')

    @flaky(3, 1)
    @pytest.mark.asyncio
    async def test_get_and_download(self, bot, animation):
        path = Path('game.gif')
        if path.is_file():
            path.unlink()

        new_file = await bot.get_file(animation.file_id)

        assert new_file.file_size == self.file_size
        assert new_file.file_id == animation.file_id
        assert new_file.file_path.startswith('https://')

        new_filepath = await new_file.download('game.gif')

        assert new_filepath.is_file()

    @flaky(3, 1)
    @pytest.mark.asyncio
    async def test_send_animation_url_file(self, bot, chat_id, animation):
        message = await bot.send_animation(
            chat_id=chat_id, animation=self.animation_file_url, caption=self.caption
        )

        assert message.caption == self.caption

        assert isinstance(message.animation, Animation)
        assert isinstance(message.animation.file_id, str)
        assert isinstance(message.animation.file_unique_id, str)
        assert message.animation.file_id != ''
        assert message.animation.file_unique_id != ''

        assert message.animation.duration == animation.duration
        assert message.animation.file_name == animation.file_name
        assert message.animation.mime_type == animation.mime_type
        assert message.animation.file_size == animation.file_size

    @flaky(3, 1)
    @pytest.mark.asyncio
    async def test_send_animation_caption_entities(self, bot, chat_id, animation):
        test_string = 'Italic Bold Code'
        entities = [
            MessageEntity(MessageEntity.ITALIC, 0, 6),
            MessageEntity(MessageEntity.ITALIC, 7, 4),
            MessageEntity(MessageEntity.ITALIC, 12, 4),
        ]
        message = await bot.send_animation(
            chat_id, animation, caption=test_string, caption_entities=entities
        )

        assert message.caption == test_string
        assert message.caption_entities == entities

    @flaky(3, 1)
    @pytest.mark.parametrize('default_bot', [{'parse_mode': 'Markdown'}], indirect=True)
    @pytest.mark.asyncio
    async def test_send_animation_default_parse_mode_1(self, default_bot, chat_id, animation_file):
        test_string = 'Italic Bold Code'
        test_markdown_string = '_Italic_ *Bold* `Code`'

        message = await default_bot.send_animation(
            chat_id, animation_file, caption=test_markdown_string
        )
        assert message.caption_markdown == test_markdown_string
        assert message.caption == test_string

    @flaky(3, 1)
    @pytest.mark.parametrize('default_bot', [{'parse_mode': 'Markdown'}], indirect=True)
    @pytest.mark.asyncio
    async def test_send_animation_default_parse_mode_2(self, default_bot, chat_id, animation_file):
        test_markdown_string = '_Italic_ *Bold* `Code`'

        message = await default_bot.send_animation(
            chat_id, animation_file, caption=test_markdown_string, parse_mode=None
        )
        assert message.caption == test_markdown_string
        assert message.caption_markdown == escape_markdown(test_markdown_string)

    @flaky(3, 1)
    @pytest.mark.parametrize('default_bot', [{'parse_mode': 'Markdown'}], indirect=True)
    @pytest.mark.asyncio
    async def test_send_animation_default_parse_mode_3(self, default_bot, chat_id, animation_file):
        test_markdown_string = '_Italic_ *Bold* `Code`'

        message = await default_bot.send_animation(
            chat_id, animation_file, caption=test_markdown_string, parse_mode='HTML'
        )
        assert message.caption == test_markdown_string
        assert message.caption_markdown == escape_markdown(test_markdown_string)

    @pytest.mark.asyncio
    async def test_send_animation_local_files(self, monkeypatch, bot, chat_id):
        # For just test that the correct paths are passed as we have no local bot API set up
        test_flag = False
        file = data_file('telegram.jpg')
        expected = file.as_uri()

        async def make_assertion(_, data, *args, **kwargs):
            nonlocal test_flag
            test_flag = data.get('animation') == expected and data.get('thumb') == expected

        monkeypatch.setattr(bot, '_post', make_assertion)
        await bot.send_animation(chat_id, file, thumb=file)
        assert test_flag
        monkeypatch.delattr(bot, '_post')

    @flaky(3, 1)
    @pytest.mark.parametrize(
        'default_bot,custom',
        [
            ({'allow_sending_without_reply': True}, None),
            ({'allow_sending_without_reply': False}, None),
            ({'allow_sending_without_reply': False}, True),
        ],
        indirect=['default_bot'],
    )
    @pytest.mark.asyncio
    async def test_send_animation_default_allow_sending_without_reply(
        self, default_bot, chat_id, animation, custom
    ):
        reply_to_message = await default_bot.send_message(chat_id, 'test')
        await reply_to_message.delete()
        if custom is not None:
            message = await default_bot.send_animation(
                chat_id,
                animation,
                allow_sending_without_reply=custom,
                reply_to_message_id=reply_to_message.message_id,
            )
            assert message.reply_to_message is None
        elif default_bot.defaults.allow_sending_without_reply:
            message = await default_bot.send_animation(
                chat_id, animation, reply_to_message_id=reply_to_message.message_id
            )
            assert message.reply_to_message is None
        else:
            with pytest.raises(BadRequest, match='message not found'):
                await default_bot.send_animation(
                    chat_id, animation, reply_to_message_id=reply_to_message.message_id
                )

    @flaky(3, 1)
    @pytest.mark.asyncio
    async def test_resend(self, bot, chat_id, animation):
        message = await bot.send_animation(chat_id, animation.file_id)

        assert message.animation == animation

    @pytest.mark.asyncio
    async def test_send_with_animation(self, monkeypatch, bot, chat_id, animation):
        async def test(url, data, **kwargs):
            return data['animation'] == animation.file_id

        monkeypatch.setattr(bot.request, 'post', test)
        message = await bot.send_animation(animation=animation, chat_id=chat_id)
        assert message

    def test_de_json(self, bot, animation):
        json_dict = {
            'file_id': self.animation_file_id,
            'file_unique_id': self.animation_file_unique_id,
            'width': self.width,
            'height': self.height,
            'duration': self.duration,
            'thumb': animation.thumb.to_dict(),
            'file_name': self.file_name,
            'mime_type': self.mime_type,
            'file_size': self.file_size,
        }
        animation = Animation.de_json(json_dict, bot)
        assert animation.file_id == self.animation_file_id
        assert animation.file_unique_id == self.animation_file_unique_id
        assert animation.file_name == self.file_name
        assert animation.mime_type == self.mime_type
        assert animation.file_size == self.file_size

    def test_to_dict(self, animation):
        animation_dict = animation.to_dict()

        assert isinstance(animation_dict, dict)
        assert animation_dict['file_id'] == animation.file_id
        assert animation_dict['file_unique_id'] == animation.file_unique_id
        assert animation_dict['width'] == animation.width
        assert animation_dict['height'] == animation.height
        assert animation_dict['duration'] == animation.duration
        assert animation_dict['thumb'] == animation.thumb.to_dict()
        assert animation_dict['file_name'] == animation.file_name
        assert animation_dict['mime_type'] == animation.mime_type
        assert animation_dict['file_size'] == animation.file_size

    @flaky(3, 1)
    @pytest.mark.asyncio
    async def test_error_send_empty_file(self, bot, chat_id):
        animation_file = open(os.devnull, 'rb')

        with pytest.raises(TelegramError):
            await bot.send_animation(chat_id=chat_id, animation=animation_file)

    @flaky(3, 1)
    @pytest.mark.asyncio
    async def test_error_send_empty_file_id(self, bot, chat_id):
        with pytest.raises(TelegramError):
            await bot.send_animation(chat_id=chat_id, animation='')

    @pytest.mark.asyncio
    async def test_error_send_without_required_args(self, bot, chat_id):
        with pytest.raises(TypeError):
            await bot.send_animation(chat_id=chat_id)

    @pytest.mark.asyncio
    async def test_get_file_instance_method(self, monkeypatch, animation):
        async def make_assertion(*_, **kwargs):
            return kwargs['file_id'] == animation.file_id

        assert check_shortcut_signature(Animation.get_file, Bot.get_file, ['file_id'], [])
<<<<<<< HEAD
        assert await check_shortcut_call(animation.get_file, animation.bot, 'get_file')
        assert await check_defaults_handling(animation.get_file, animation.bot)

        monkeypatch.setattr(animation.bot, 'get_file', make_assertion)
        assert await animation.get_file()
=======
        assert check_shortcut_call(animation.get_file, animation.get_bot(), 'get_file')
        assert check_defaults_handling(animation.get_file, animation.get_bot())

        monkeypatch.setattr(animation.get_bot(), 'get_file', make_assertion)
        assert animation.get_file()
>>>>>>> 8f4105d8

    def test_equality(self):
        a = Animation(
            self.animation_file_id,
            self.animation_file_unique_id,
            self.height,
            self.width,
            self.duration,
        )
        b = Animation('', self.animation_file_unique_id, self.height, self.width, self.duration)
        d = Animation('', '', 0, 0, 0)
        e = Voice(self.animation_file_id, self.animation_file_unique_id, 0)

        assert a == b
        assert hash(a) == hash(b)
        assert a is not b

        assert a != d
        assert hash(a) != hash(d)

        assert a != e
        assert hash(a) != hash(e)<|MERGE_RESOLUTION|>--- conflicted
+++ resolved
@@ -334,19 +334,11 @@
             return kwargs['file_id'] == animation.file_id
 
         assert check_shortcut_signature(Animation.get_file, Bot.get_file, ['file_id'], [])
-<<<<<<< HEAD
-        assert await check_shortcut_call(animation.get_file, animation.bot, 'get_file')
-        assert await check_defaults_handling(animation.get_file, animation.bot)
-
-        monkeypatch.setattr(animation.bot, 'get_file', make_assertion)
+        assert await check_shortcut_call(animation.get_file, animation.get_bot(), 'get_file')
+        assert await check_defaults_handling(animation.get_file, animation.get_bot())
+
+        monkeypatch.setattr(animation.get_bot(), 'get_file', make_assertion)
         assert await animation.get_file()
-=======
-        assert check_shortcut_call(animation.get_file, animation.get_bot(), 'get_file')
-        assert check_defaults_handling(animation.get_file, animation.get_bot())
-
-        monkeypatch.setattr(animation.get_bot(), 'get_file', make_assertion)
-        assert animation.get_file()
->>>>>>> 8f4105d8
 
     def test_equality(self):
         a = Animation(
