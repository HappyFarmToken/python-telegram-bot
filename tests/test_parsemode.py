--- conflicted
+++ resolved
@@ -16,6 +16,7 @@
 #
 # You should have received a copy of the GNU Lesser Public License
 # along with this program.  If not, see [http://www.gnu.org/licenses/].
+import pytest
 from flaky import flaky
 
 from telegram import ParseMode
@@ -28,14 +29,6 @@
         '<a href="tg://user?id=123456789">name</a>.'
     )
     formatted_text_formatted = 'bold italic link name.'
-<<<<<<< HEAD
-
-    @flaky(3, 1)
-    @pytest.mark.timeout(10)
-    @pytest.mark.asyncio
-    async def test_send_message_with_parse_mode_markdown(self, bot, chat_id):
-        message = await bot.send_message(
-=======
 
     def test_slot_behaviour(self, mro_slots):
         inst = ParseMode()
@@ -44,25 +37,19 @@
         assert len(mro_slots(inst)) == len(set(mro_slots(inst))), "duplicate slot"
 
     @flaky(3, 1)
-    def test_send_message_with_parse_mode_markdown(self, bot, chat_id):
-        message = bot.send_message(
->>>>>>> 163d5987
+    @pytest.mark.asyncio
+    async def test_send_message_with_parse_mode_markdown(self, bot, chat_id):
+        message = await bot.send_message(
             chat_id=chat_id, text=self.markdown_text, parse_mode=ParseMode.MARKDOWN
         )
 
         assert message.text == self.formatted_text_formatted
 
     @flaky(3, 1)
-<<<<<<< HEAD
-    @pytest.mark.timeout(10)
     @pytest.mark.asyncio
     async def test_send_message_with_parse_mode_html(self, bot, chat_id):
         message = await bot.send_message(
             chat_id=chat_id, text=self.html_text, parse_mode=ParseMode.HTML
         )
-=======
-    def test_send_message_with_parse_mode_html(self, bot, chat_id):
-        message = bot.send_message(chat_id=chat_id, text=self.html_text, parse_mode=ParseMode.HTML)
->>>>>>> 163d5987
 
         assert message.text == self.formatted_text_formatted