#!/usr/bin/env python
#
# A library that provides a Python interface to the Telegram Bot API
# Copyright (C) 2015-2021
# Leandro Toledo de Souza <devs@python-telegram-bot.org>
#
# This program is free software: you can redistribute it and/or modify
# it under the terms of the GNU General Public License as published by
# the Free Software Foundation, either version 3 of the License, or
# (at your option) any later version.
#
# This program is distributed in the hope that it will be useful,
# but WITHOUT ANY WARRANTY; without even the implied warranty of
# MERCHANTABILITY or FITNESS FOR A PARTICULAR PURPOSE.  See the
# GNU General Public License for more details.
#
# You should have received a copy of the GNU General Public License
# along with this program.  If not, see [http://www.gnu.org/licenses/].
import pytest
from flaky import flaky

from telegram import (
    InputMediaVideo,
    InputMediaPhoto,
    InputMediaAnimation,
    Message,
    InputFile,
    InputMediaAudio,
    InputMediaDocument,
    MessageEntity,
    ParseMode,
)

# noinspection PyUnresolvedReferences
from telegram.error import BadRequest
from .test_animation import animation, animation_file  # noqa: F401

# noinspection PyUnresolvedReferences
from .test_audio import audio, audio_file  # noqa: F401

# noinspection PyUnresolvedReferences
from .test_document import document, document_file  # noqa: F401

# noinspection PyUnresolvedReferences
from .test_photo import _photo, photo_file, photo, thumb  # noqa: F401

# noinspection PyUnresolvedReferences
from .test_video import video, video_file  # noqa: F401
from tests.conftest import expect_bad_request, data_file


@pytest.fixture(scope='class')
def input_media_video(class_thumb_file):
    return InputMediaVideo(
        media=TestInputMediaVideo.media,
        caption=TestInputMediaVideo.caption,
        width=TestInputMediaVideo.width,
        height=TestInputMediaVideo.height,
        duration=TestInputMediaVideo.duration,
        parse_mode=TestInputMediaVideo.parse_mode,
        caption_entities=TestInputMediaVideo.caption_entities,
        thumb=class_thumb_file,
        supports_streaming=TestInputMediaVideo.supports_streaming,
    )


@pytest.fixture(scope='class')
def input_media_photo(class_thumb_file):
    return InputMediaPhoto(
        media=TestInputMediaPhoto.media,
        caption=TestInputMediaPhoto.caption,
        parse_mode=TestInputMediaPhoto.parse_mode,
        caption_entities=TestInputMediaPhoto.caption_entities,
    )


@pytest.fixture(scope='class')
def input_media_animation(class_thumb_file):
    return InputMediaAnimation(
        media=TestInputMediaAnimation.media,
        caption=TestInputMediaAnimation.caption,
        parse_mode=TestInputMediaAnimation.parse_mode,
        caption_entities=TestInputMediaAnimation.caption_entities,
        width=TestInputMediaAnimation.width,
        height=TestInputMediaAnimation.height,
        thumb=class_thumb_file,
        duration=TestInputMediaAnimation.duration,
    )


@pytest.fixture(scope='class')
def input_media_audio(class_thumb_file):
    return InputMediaAudio(
        media=TestInputMediaAudio.media,
        caption=TestInputMediaAudio.caption,
        duration=TestInputMediaAudio.duration,
        performer=TestInputMediaAudio.performer,
        title=TestInputMediaAudio.title,
        thumb=class_thumb_file,
        parse_mode=TestInputMediaAudio.parse_mode,
        caption_entities=TestInputMediaAudio.caption_entities,
    )


@pytest.fixture(scope='class')
def input_media_document(class_thumb_file):
    return InputMediaDocument(
        media=TestInputMediaDocument.media,
        caption=TestInputMediaDocument.caption,
        thumb=class_thumb_file,
        parse_mode=TestInputMediaDocument.parse_mode,
        caption_entities=TestInputMediaDocument.caption_entities,
        disable_content_type_detection=TestInputMediaDocument.disable_content_type_detection,
    )


class TestInputMediaVideo:
    type_ = "video"
    media = "NOTAREALFILEID"
    caption = "My Caption"
    width = 3
    height = 4
    duration = 5
    parse_mode = 'HTML'
    supports_streaming = True
    caption_entities = [MessageEntity(MessageEntity.BOLD, 0, 2)]

    def test_slot_behaviour(self, input_media_video, mro_slots):
        inst = input_media_video
        for attr in inst.__slots__:
            assert getattr(inst, attr, 'err') != 'err', f"got extra slot '{attr}'"
        assert len(mro_slots(inst)) == len(set(mro_slots(inst))), "duplicate slot"

    def test_expected_values(self, input_media_video):
        assert input_media_video.type == self.type_
        assert input_media_video.media == self.media
        assert input_media_video.caption == self.caption
        assert input_media_video.width == self.width
        assert input_media_video.height == self.height
        assert input_media_video.duration == self.duration
        assert input_media_video.parse_mode == self.parse_mode
        assert input_media_video.caption_entities == self.caption_entities
        assert input_media_video.supports_streaming == self.supports_streaming
        assert isinstance(input_media_video.thumb, InputFile)

    def test_to_dict(self, input_media_video):
        input_media_video_dict = input_media_video.to_dict()
        assert input_media_video_dict['type'] == input_media_video.type
        assert input_media_video_dict['media'] == input_media_video.media
        assert input_media_video_dict['caption'] == input_media_video.caption
        assert input_media_video_dict['width'] == input_media_video.width
        assert input_media_video_dict['height'] == input_media_video.height
        assert input_media_video_dict['duration'] == input_media_video.duration
        assert input_media_video_dict['parse_mode'] == input_media_video.parse_mode
        assert input_media_video_dict['caption_entities'] == [
            ce.to_dict() for ce in input_media_video.caption_entities
        ]
        assert input_media_video_dict['supports_streaming'] == input_media_video.supports_streaming

    def test_with_video(self, video):  # noqa: F811
        # fixture found in test_video
        input_media_video = InputMediaVideo(video, caption="test 3")
        assert input_media_video.type == self.type_
        assert input_media_video.media == video.file_id
        assert input_media_video.width == video.width
        assert input_media_video.height == video.height
        assert input_media_video.duration == video.duration
        assert input_media_video.caption == "test 3"

    def test_with_video_file(self, video_file):  # noqa: F811
        # fixture found in test_video
        input_media_video = InputMediaVideo(video_file, caption="test 3")
        assert input_media_video.type == self.type_
        assert isinstance(input_media_video.media, InputFile)
        assert input_media_video.caption == "test 3"

    def test_with_local_files(self):
        input_media_video = InputMediaVideo(
            data_file('telegram.mp4'), thumb=data_file('telegram.jpg')
        )
        assert input_media_video.media == data_file('telegram.mp4').as_uri()
        assert input_media_video.thumb == data_file('telegram.jpg').as_uri()


class TestInputMediaPhoto:
    type_ = "photo"
    media = "NOTAREALFILEID"
    caption = "My Caption"
    parse_mode = 'Markdown'
    caption_entities = [MessageEntity(MessageEntity.BOLD, 0, 2)]

    def test_slot_behaviour(self, input_media_photo, mro_slots):
        inst = input_media_photo
        for attr in inst.__slots__:
            assert getattr(inst, attr, 'err') != 'err', f"got extra slot '{attr}'"
        assert len(mro_slots(inst)) == len(set(mro_slots(inst))), "duplicate slot"

    def test_expected_values(self, input_media_photo):
        assert input_media_photo.type == self.type_
        assert input_media_photo.media == self.media
        assert input_media_photo.caption == self.caption
        assert input_media_photo.parse_mode == self.parse_mode
        assert input_media_photo.caption_entities == self.caption_entities

    def test_to_dict(self, input_media_photo):
        input_media_photo_dict = input_media_photo.to_dict()
        assert input_media_photo_dict['type'] == input_media_photo.type
        assert input_media_photo_dict['media'] == input_media_photo.media
        assert input_media_photo_dict['caption'] == input_media_photo.caption
        assert input_media_photo_dict['parse_mode'] == input_media_photo.parse_mode
        assert input_media_photo_dict['caption_entities'] == [
            ce.to_dict() for ce in input_media_photo.caption_entities
        ]

    def test_with_photo(self, photo):  # noqa: F811
        # fixture found in test_photo
        input_media_photo = InputMediaPhoto(photo, caption="test 2")
        assert input_media_photo.type == self.type_
        assert input_media_photo.media == photo.file_id
        assert input_media_photo.caption == "test 2"

    def test_with_photo_file(self, photo_file):  # noqa: F811
        # fixture found in test_photo
        input_media_photo = InputMediaPhoto(photo_file, caption="test 2")
        assert input_media_photo.type == self.type_
        assert isinstance(input_media_photo.media, InputFile)
        assert input_media_photo.caption == "test 2"

    def test_with_local_files(self):
        input_media_photo = InputMediaPhoto(data_file('telegram.mp4'))
        assert input_media_photo.media == data_file('telegram.mp4').as_uri()


class TestInputMediaAnimation:
    type_ = "animation"
    media = "NOTAREALFILEID"
    caption = "My Caption"
    parse_mode = 'Markdown'
    caption_entities = [MessageEntity(MessageEntity.BOLD, 0, 2)]
    width = 30
    height = 30
    duration = 1

    def test_slot_behaviour(self, input_media_animation, mro_slots):
        inst = input_media_animation
        for attr in inst.__slots__:
            assert getattr(inst, attr, 'err') != 'err', f"got extra slot '{attr}'"
        assert len(mro_slots(inst)) == len(set(mro_slots(inst))), "duplicate slot"

    def test_expected_values(self, input_media_animation):
        assert input_media_animation.type == self.type_
        assert input_media_animation.media == self.media
        assert input_media_animation.caption == self.caption
        assert input_media_animation.parse_mode == self.parse_mode
        assert input_media_animation.caption_entities == self.caption_entities
        assert isinstance(input_media_animation.thumb, InputFile)

    def test_to_dict(self, input_media_animation):
        input_media_animation_dict = input_media_animation.to_dict()
        assert input_media_animation_dict['type'] == input_media_animation.type
        assert input_media_animation_dict['media'] == input_media_animation.media
        assert input_media_animation_dict['caption'] == input_media_animation.caption
        assert input_media_animation_dict['parse_mode'] == input_media_animation.parse_mode
        assert input_media_animation_dict['caption_entities'] == [
            ce.to_dict() for ce in input_media_animation.caption_entities
        ]
        assert input_media_animation_dict['width'] == input_media_animation.width
        assert input_media_animation_dict['height'] == input_media_animation.height
        assert input_media_animation_dict['duration'] == input_media_animation.duration

    def test_with_animation(self, animation):  # noqa: F811
        # fixture found in test_animation
        input_media_animation = InputMediaAnimation(animation, caption="test 2")
        assert input_media_animation.type == self.type_
        assert input_media_animation.media == animation.file_id
        assert input_media_animation.caption == "test 2"

    def test_with_animation_file(self, animation_file):  # noqa: F811
        # fixture found in test_animation
        input_media_animation = InputMediaAnimation(animation_file, caption="test 2")
        assert input_media_animation.type == self.type_
        assert isinstance(input_media_animation.media, InputFile)
        assert input_media_animation.caption == "test 2"

    def test_with_local_files(self):
        input_media_animation = InputMediaAnimation(
            data_file('telegram.mp4'), thumb=data_file('telegram.jpg')
        )
        assert input_media_animation.media == data_file('telegram.mp4').as_uri()
        assert input_media_animation.thumb == data_file('telegram.jpg').as_uri()


class TestInputMediaAudio:
    type_ = "audio"
    media = "NOTAREALFILEID"
    caption = "My Caption"
    duration = 3
    performer = 'performer'
    title = 'title'
    parse_mode = 'HTML'
    caption_entities = [MessageEntity(MessageEntity.BOLD, 0, 2)]

    def test_slot_behaviour(self, input_media_audio, mro_slots):
        inst = input_media_audio
        for attr in inst.__slots__:
            assert getattr(inst, attr, 'err') != 'err', f"got extra slot '{attr}'"
        assert len(mro_slots(inst)) == len(set(mro_slots(inst))), "duplicate slot"

    def test_expected_values(self, input_media_audio):
        assert input_media_audio.type == self.type_
        assert input_media_audio.media == self.media
        assert input_media_audio.caption == self.caption
        assert input_media_audio.duration == self.duration
        assert input_media_audio.performer == self.performer
        assert input_media_audio.title == self.title
        assert input_media_audio.parse_mode == self.parse_mode
        assert input_media_audio.caption_entities == self.caption_entities
        assert isinstance(input_media_audio.thumb, InputFile)

    def test_to_dict(self, input_media_audio):
        input_media_audio_dict = input_media_audio.to_dict()
        assert input_media_audio_dict['type'] == input_media_audio.type
        assert input_media_audio_dict['media'] == input_media_audio.media
        assert input_media_audio_dict['caption'] == input_media_audio.caption
        assert input_media_audio_dict['duration'] == input_media_audio.duration
        assert input_media_audio_dict['performer'] == input_media_audio.performer
        assert input_media_audio_dict['title'] == input_media_audio.title
        assert input_media_audio_dict['parse_mode'] == input_media_audio.parse_mode
        assert input_media_audio_dict['caption_entities'] == [
            ce.to_dict() for ce in input_media_audio.caption_entities
        ]

    def test_with_audio(self, audio):  # noqa: F811
        # fixture found in test_audio
        input_media_audio = InputMediaAudio(audio, caption="test 3")
        assert input_media_audio.type == self.type_
        assert input_media_audio.media == audio.file_id
        assert input_media_audio.duration == audio.duration
        assert input_media_audio.performer == audio.performer
        assert input_media_audio.title == audio.title
        assert input_media_audio.caption == "test 3"

    def test_with_audio_file(self, audio_file):  # noqa: F811
        # fixture found in test_audio
        input_media_audio = InputMediaAudio(audio_file, caption="test 3")
        assert input_media_audio.type == self.type_
        assert isinstance(input_media_audio.media, InputFile)
        assert input_media_audio.caption == "test 3"

    def test_with_local_files(self):
        input_media_audio = InputMediaAudio(
            data_file('telegram.mp4'), thumb=data_file('telegram.jpg')
        )
        assert input_media_audio.media == data_file('telegram.mp4').as_uri()
        assert input_media_audio.thumb == data_file('telegram.jpg').as_uri()


class TestInputMediaDocument:
    type_ = "document"
    media = "NOTAREALFILEID"
    caption = "My Caption"
    parse_mode = 'HTML'
    caption_entities = [MessageEntity(MessageEntity.BOLD, 0, 2)]
    disable_content_type_detection = True

    def test_slot_behaviour(self, input_media_document, mro_slots):
        inst = input_media_document
        for attr in inst.__slots__:
            assert getattr(inst, attr, 'err') != 'err', f"got extra slot '{attr}'"
        assert len(mro_slots(inst)) == len(set(mro_slots(inst))), "duplicate slot"

    def test_expected_values(self, input_media_document):
        assert input_media_document.type == self.type_
        assert input_media_document.media == self.media
        assert input_media_document.caption == self.caption
        assert input_media_document.parse_mode == self.parse_mode
        assert input_media_document.caption_entities == self.caption_entities
        assert (
            input_media_document.disable_content_type_detection
            == self.disable_content_type_detection
        )
        assert isinstance(input_media_document.thumb, InputFile)

    def test_to_dict(self, input_media_document):
        input_media_document_dict = input_media_document.to_dict()
        assert input_media_document_dict['type'] == input_media_document.type
        assert input_media_document_dict['media'] == input_media_document.media
        assert input_media_document_dict['caption'] == input_media_document.caption
        assert input_media_document_dict['parse_mode'] == input_media_document.parse_mode
        assert input_media_document_dict['caption_entities'] == [
            ce.to_dict() for ce in input_media_document.caption_entities
        ]
        assert (
            input_media_document['disable_content_type_detection']
            == input_media_document.disable_content_type_detection
        )

    def test_with_document(self, document):  # noqa: F811
        # fixture found in test_document
        input_media_document = InputMediaDocument(document, caption="test 3")
        assert input_media_document.type == self.type_
        assert input_media_document.media == document.file_id
        assert input_media_document.caption == "test 3"

    def test_with_document_file(self, document_file):  # noqa: F811
        # fixture found in test_document
        input_media_document = InputMediaDocument(document_file, caption="test 3")
        assert input_media_document.type == self.type_
        assert isinstance(input_media_document.media, InputFile)
        assert input_media_document.caption == "test 3"

    def test_with_local_files(self):
        input_media_document = InputMediaDocument(
            data_file('telegram.mp4'), thumb=data_file('telegram.jpg')
        )
        assert input_media_document.media == data_file('telegram.mp4').as_uri()
        assert input_media_document.thumb == data_file('telegram.jpg').as_uri()


@pytest.fixture(scope='function')  # noqa: F811
def media_group(photo, thumb):  # noqa: F811
    return [
        InputMediaPhoto(photo, caption='*photo* 1', parse_mode='Markdown'),
        InputMediaPhoto(thumb, caption='<b>photo</b> 2', parse_mode='HTML'),
        InputMediaPhoto(
            photo, caption='photo 3', caption_entities=[MessageEntity(MessageEntity.BOLD, 0, 5)]
        ),
    ]


class TestSendMediaGroup:
    @flaky(3, 1)
    @pytest.mark.asyncio
    async def test_send_media_group_photo(self, bot, chat_id, media_group):
        messages = await bot.send_media_group(chat_id, media_group)
        assert isinstance(messages, list)
        assert len(messages) == 3
        assert all(isinstance(mes, Message) for mes in messages)
        assert all(mes.media_group_id == messages[0].media_group_id for mes in messages)
        assert all(mes.caption == f'photo {idx+1}' for idx, mes in enumerate(messages))
        assert all(
            mes.caption_entities == [MessageEntity(MessageEntity.BOLD, 0, 5)] for mes in messages
        )

    @flaky(3, 1)
    @pytest.mark.asyncio
    async def test_send_media_group_all_args(self, bot, chat_id, media_group):
        m1 = await bot.send_message(chat_id, text="test")
        messages = await bot.send_media_group(
            chat_id, media_group, disable_notification=True, reply_to_message_id=m1.message_id
        )
        assert isinstance(messages, list)
        assert len(messages) == 3
        assert all(isinstance(mes, Message) for mes in messages)
        assert all(mes.media_group_id == messages[0].media_group_id for mes in messages)
        assert all(mes.caption == f'photo {idx+1}' for idx, mes in enumerate(messages))
        assert all(
            mes.caption_entities == [MessageEntity(MessageEntity.BOLD, 0, 5)] for mes in messages
        )

    @flaky(3, 1)
    @pytest.mark.asyncio
    async def test_send_media_group_custom_filename(
        self,
        bot,
        chat_id,
        photo_file,  # noqa: F811
        animation_file,  # noqa: F811
        audio_file,  # noqa: F811
        video_file,  # noqa: F811
        monkeypatch,
    ):
        def make_assertion(url, data, **kwargs):
            result = all(im.media.filename == 'custom_filename' for im in data['media'])
            # We are a bit hacky here b/c Bot.send_media_group expects a list of Message-dicts
            return [Message(0, None, None, text=result).to_dict()]

        monkeypatch.setattr(bot.request, 'post', make_assertion)

        media = [
            InputMediaAnimation(animation_file, filename='custom_filename'),
            InputMediaAudio(audio_file, filename='custom_filename'),
            InputMediaPhoto(photo_file, filename='custom_filename'),
            InputMediaVideo(video_file, filename='custom_filename'),
        ]

        assert (await bot.send_media_group(chat_id, media))[0].text is True

    def test_send_media_group_with_thumbs(
        self, bot, chat_id, video_file, photo_file, monkeypatch  # noqa: F811
    ):
        def test(*args, **kwargs):
            data = kwargs['fields']
            video_check = data[input_video.media.attach] == input_video.media.field_tuple
            thumb_check = data[input_video.thumb.attach] == input_video.thumb.field_tuple
            result = video_check and thumb_check
            raise Exception(f"Test was {'successful' if result else 'failing'}")

        monkeypatch.setattr('telegram.request.Request._request_wrapper', test)
        input_video = InputMediaVideo(video_file, thumb=photo_file)
        with pytest.raises(Exception, match='Test was successful'):
            bot.send_media_group(chat_id, [input_video, input_video])

    @flaky(3, 1)  # noqa: F811
<<<<<<< HEAD
    @pytest.mark.timeout(10)  # noqa: F811
    @pytest.mark.asyncio
    async def test_send_media_group_new_files(
        self, bot, chat_id, video_file, photo_file, animation_file  # noqa: F811
    ):  # noqa: F811
        async def func():
            return await bot.send_media_group(
=======
    def test_send_media_group_new_files(
        self,
        bot,
        chat_id,
        video_file,  # noqa: F811
        photo_file,  # noqa: F811
        animation_file,  # noqa: F811
    ):
        def func():
            return bot.send_media_group(
>>>>>>> 1adc96c1
                chat_id,
                [
                    InputMediaVideo(video_file),
                    InputMediaPhoto(photo_file),
                    InputMediaPhoto(data_file('telegram.jpg').read_bytes()),
                ],
            )

        messages = await expect_bad_request(
            func, 'Type of file mismatch', 'Telegram did not accept the file.'
        )

        assert isinstance(messages, list)
        assert len(messages) == 3
        assert all(isinstance(mes, Message) for mes in messages)
        assert all(mes.media_group_id == messages[0].media_group_id for mes in messages)

    @flaky(3, 1)
    @pytest.mark.parametrize(
        'default_bot,custom',
        [
            ({'allow_sending_without_reply': True}, None),
            ({'allow_sending_without_reply': False}, None),
            ({'allow_sending_without_reply': False}, True),
        ],
        indirect=['default_bot'],
    )
    @pytest.mark.asyncio
    async def test_send_media_group_default_allow_sending_without_reply(
        self, default_bot, chat_id, media_group, custom
    ):
        reply_to_message = await default_bot.send_message(chat_id, 'test')
        await reply_to_message.delete()
        if custom is not None:
            messages = await default_bot.send_media_group(
                chat_id,
                media_group,
                allow_sending_without_reply=custom,
                reply_to_message_id=reply_to_message.message_id,
            )
            assert [m.reply_to_message is None for m in messages]
        elif default_bot.defaults.allow_sending_without_reply:
            messages = await default_bot.send_media_group(
                chat_id, media_group, reply_to_message_id=reply_to_message.message_id
            )
            assert [m.reply_to_message is None for m in messages]
        else:
            with pytest.raises(BadRequest, match='message not found'):
                await default_bot.send_media_group(
                    chat_id, media_group, reply_to_message_id=reply_to_message.message_id
                )

    @flaky(3, 1)
    @pytest.mark.asyncio
    async def test_edit_message_media(self, bot, chat_id, media_group):
        messages = await bot.send_media_group(chat_id, media_group)
        cid = messages[-1].chat.id
        mid = messages[-1].message_id
        new_message = await bot.edit_message_media(
            chat_id=cid, message_id=mid, media=media_group[0]
        )
        assert isinstance(new_message, Message)

    @flaky(3, 1)
    @pytest.mark.asyncio
    async def test_edit_message_media_new_file(self, bot, chat_id, media_group, thumb_file):
        messages = await bot.send_media_group(chat_id, media_group)
        cid = messages[-1].chat.id
        mid = messages[-1].message_id
        new_message = await bot.edit_message_media(
            chat_id=cid, message_id=mid, media=InputMediaPhoto(thumb_file)
        )
        assert isinstance(new_message, Message)

    def test_edit_message_media_with_thumb(
        self, bot, chat_id, video_file, photo_file, monkeypatch  # noqa: F811
    ):
        def test(*args, **kwargs):
            data = kwargs['fields']
            video_check = data[input_video.media.attach] == input_video.media.field_tuple
            thumb_check = data[input_video.thumb.attach] == input_video.thumb.field_tuple
            result = video_check and thumb_check
            raise Exception(f"Test was {'successful' if result else 'failing'}")

        monkeypatch.setattr('telegram.request.Request._request_wrapper', test)
        input_video = InputMediaVideo(video_file, thumb=photo_file)
        with pytest.raises(Exception, match='Test was successful'):
            bot.edit_message_media(chat_id=chat_id, message_id=123, media=input_video)

    @flaky(3, 1)
    @pytest.mark.parametrize(
        'default_bot', [{'parse_mode': ParseMode.HTML}], indirect=True, ids=['HTML-Bot']
    )
    @pytest.mark.parametrize('media_type', ['animation', 'document', 'audio', 'photo', 'video'])
    def test_edit_message_media_default_parse_mode(
        self,
        chat_id,
        default_bot,
        media_type,
        animation,  # noqa: F811
        document,  # noqa: F811
        audio,  # noqa: F811
        photo,  # noqa: F811
        video,  # noqa: F811
    ):
        html_caption = '<b>bold</b> <i>italic</i> <code>code</code>'
        markdown_caption = '*bold* _italic_ `code`'
        test_caption = 'bold italic code'
        test_entities = [
            MessageEntity(MessageEntity.BOLD, 0, 4),
            MessageEntity(MessageEntity.ITALIC, 5, 6),
            MessageEntity(MessageEntity.CODE, 12, 4),
        ]

        def build_media(parse_mode, med_type):
            kwargs = {}
            if parse_mode != ParseMode.HTML:
                kwargs['parse_mode'] = parse_mode
                kwargs['caption'] = markdown_caption
            else:
                kwargs['caption'] = html_caption

            if med_type == 'animation':
                return InputMediaAnimation(animation, **kwargs)
            if med_type == 'document':
                return InputMediaDocument(document, **kwargs)
            if med_type == 'audio':
                return InputMediaAudio(audio, **kwargs)
            if med_type == 'photo':
                return InputMediaPhoto(photo, **kwargs)
            if med_type == 'video':
                return InputMediaVideo(video, **kwargs)

        message = default_bot.send_photo(chat_id, photo)

        message = default_bot.edit_message_media(
            build_media(parse_mode=ParseMode.HTML, med_type=media_type),
            message.chat_id,
            message.message_id,
        )
        assert message.caption == test_caption
        assert message.caption_entities == test_entities

        # Remove caption to avoid "Message not changed"
        message.edit_caption()

        message = default_bot.edit_message_media(
            build_media(parse_mode=ParseMode.MARKDOWN_V2, med_type=media_type),
            message.chat_id,
            message.message_id,
        )
        assert message.caption == test_caption
        assert message.caption_entities == test_entities

        # Remove caption to avoid "Message not changed"
        message.edit_caption()

        message = default_bot.edit_message_media(
            build_media(parse_mode=None, med_type=media_type),
            message.chat_id,
            message.message_id,
        )
        assert message.caption == markdown_caption
        assert message.caption_entities == []<|MERGE_RESOLUTION|>--- conflicted
+++ resolved
@@ -502,16 +502,9 @@
             bot.send_media_group(chat_id, [input_video, input_video])
 
     @flaky(3, 1)  # noqa: F811
-<<<<<<< HEAD
     @pytest.mark.timeout(10)  # noqa: F811
     @pytest.mark.asyncio
     async def test_send_media_group_new_files(
-        self, bot, chat_id, video_file, photo_file, animation_file  # noqa: F811
-    ):  # noqa: F811
-        async def func():
-            return await bot.send_media_group(
-=======
-    def test_send_media_group_new_files(
         self,
         bot,
         chat_id,
@@ -519,9 +512,8 @@
         photo_file,  # noqa: F811
         animation_file,  # noqa: F811
     ):
-        def func():
-            return bot.send_media_group(
->>>>>>> 1adc96c1
+        async def func():
+            return await bot.send_media_group(
                 chat_id,
                 [
                     InputMediaVideo(video_file),
