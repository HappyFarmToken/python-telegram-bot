#!/usr/bin/env python
#
# A library that provides a Python interface to the Telegram Bot API
# Copyright (C) 2015-2021
# Leandro Toledo de Souza <devs@python-telegram-bot.org>
#
# This program is free software: you can redistribute it and/or modify
# it under the terms of the GNU Lesser Public License as published by
# the Free Software Foundation, either version 3 of the License, or
# (at your option) any later version.
#
# This program is distributed in the hope that it will be useful,
# but WITHOUT ANY WARRANTY; without even the implied warranty of
# MERCHANTABILITY or FITNESS FOR A PARTICULAR PURPOSE.  See the
# GNU Lesser Public License for more details.
#
# You should have received a copy of the GNU Lesser Public License
# along with this program.  If not, see [http://www.gnu.org/licenses/].
import pytest

from telegram import Update, User, Bot
from telegram.helpers import escape_markdown
from tests.conftest import check_shortcut_signature, check_shortcut_call, check_defaults_handling


@pytest.fixture(scope='function')
def json_dict():
    return {
        'id': TestUser.id_,
        'is_bot': TestUser.is_bot,
        'first_name': TestUser.first_name,
        'last_name': TestUser.last_name,
        'username': TestUser.username,
        'language_code': TestUser.language_code,
        'can_join_groups': TestUser.can_join_groups,
        'can_read_all_group_messages': TestUser.can_read_all_group_messages,
        'supports_inline_queries': TestUser.supports_inline_queries,
    }


@pytest.fixture(scope='function')
def user(bot):
    return User(
        id=TestUser.id_,
        first_name=TestUser.first_name,
        is_bot=TestUser.is_bot,
        last_name=TestUser.last_name,
        username=TestUser.username,
        language_code=TestUser.language_code,
        can_join_groups=TestUser.can_join_groups,
        can_read_all_group_messages=TestUser.can_read_all_group_messages,
        supports_inline_queries=TestUser.supports_inline_queries,
        bot=bot,
    )


class TestUser:
    id_ = 1
    is_bot = True
    first_name = 'first\u2022name'
    last_name = 'last\u2022name'
    username = 'username'
    language_code = 'en_us'
    can_join_groups = True
    can_read_all_group_messages = True
    supports_inline_queries = False

    def test_de_json(self, json_dict, bot):
        user = User.de_json(json_dict, bot)

        assert user.id == self.id_
        assert user.is_bot == self.is_bot
        assert user.first_name == self.first_name
        assert user.last_name == self.last_name
        assert user.username == self.username
        assert user.language_code == self.language_code
        assert user.can_join_groups == self.can_join_groups
        assert user.can_read_all_group_messages == self.can_read_all_group_messages
        assert user.supports_inline_queries == self.supports_inline_queries

    def test_de_json_without_username(self, json_dict, bot):
        del json_dict['username']

        user = User.de_json(json_dict, bot)

        assert user.id == self.id_
        assert user.is_bot == self.is_bot
        assert user.first_name == self.first_name
        assert user.last_name == self.last_name
        assert user.username is None
        assert user.language_code == self.language_code
        assert user.can_join_groups == self.can_join_groups
        assert user.can_read_all_group_messages == self.can_read_all_group_messages
        assert user.supports_inline_queries == self.supports_inline_queries

    def test_de_json_without_username_and_last_name(self, json_dict, bot):
        del json_dict['username']
        del json_dict['last_name']

        user = User.de_json(json_dict, bot)

        assert user.id == self.id_
        assert user.is_bot == self.is_bot
        assert user.first_name == self.first_name
        assert user.last_name is None
        assert user.username is None
        assert user.language_code == self.language_code
        assert user.can_join_groups == self.can_join_groups
        assert user.can_read_all_group_messages == self.can_read_all_group_messages
        assert user.supports_inline_queries == self.supports_inline_queries

    def test_name(self, user):
        assert user.name == '@username'
        user.username = None
        assert user.name == 'first\u2022name last\u2022name'
        user.last_name = None
        assert user.name == 'first\u2022name'
        user.username = self.username
        assert user.name == '@username'

    def test_full_name(self, user):
        assert user.full_name == 'first\u2022name last\u2022name'
        user.last_name = None
        assert user.full_name == 'first\u2022name'

    def test_link(self, user):
        assert user.link == f'https://t.me/{user.username}'
        user.username = None
        assert user.link is None

    @pytest.mark.asyncio
    async def test_instance_method_get_profile_photos(self, monkeypatch, user):
        async def make_assertion(*_, **kwargs):
            return kwargs['user_id'] == user.id

        assert check_shortcut_signature(
            User.get_profile_photos, Bot.get_user_profile_photos, ['user_id'], []
        )
<<<<<<< HEAD
        assert await check_shortcut_call(
            user.get_profile_photos, user.bot, 'get_user_profile_photos'
        )
        assert await check_defaults_handling(user.get_profile_photos, user.bot)

        monkeypatch.setattr(user.bot, 'get_user_profile_photos', make_assertion)
        assert await user.get_profile_photos()
=======
        assert check_shortcut_call(
            user.get_profile_photos, user.get_bot(), 'get_user_profile_photos'
        )
        assert check_defaults_handling(user.get_profile_photos, user.get_bot())

        monkeypatch.setattr(user.get_bot(), 'get_user_profile_photos', make_assertion)
        assert user.get_profile_photos()
>>>>>>> 8f4105d8

    @pytest.mark.asyncio
    async def test_instance_method_pin_message(self, monkeypatch, user):
        async def make_assertion(*_, **kwargs):
            return kwargs['chat_id'] == user.id

        assert check_shortcut_signature(User.pin_message, Bot.pin_chat_message, ['chat_id'], [])
<<<<<<< HEAD
        assert await check_shortcut_call(user.pin_message, user.bot, 'pin_chat_message')
        assert await check_defaults_handling(user.pin_message, user.bot)

        monkeypatch.setattr(user.bot, 'pin_chat_message', make_assertion)
        assert await user.pin_message(1)
=======
        assert check_shortcut_call(user.pin_message, user.get_bot(), 'pin_chat_message')
        assert check_defaults_handling(user.pin_message, user.get_bot())

        monkeypatch.setattr(user.get_bot(), 'pin_chat_message', make_assertion)
        assert user.pin_message(1)
>>>>>>> 8f4105d8

    @pytest.mark.asyncio
    async def test_instance_method_unpin_message(self, monkeypatch, user):
        async def make_assertion(*_, **kwargs):
            return kwargs['chat_id'] == user.id

        assert check_shortcut_signature(
            User.unpin_message, Bot.unpin_chat_message, ['chat_id'], []
        )
<<<<<<< HEAD
        assert await check_shortcut_call(user.unpin_message, user.bot, 'unpin_chat_message')
        assert await check_defaults_handling(user.unpin_message, user.bot)

        monkeypatch.setattr(user.bot, 'unpin_chat_message', make_assertion)
        assert await user.unpin_message()
=======
        assert check_shortcut_call(user.unpin_message, user.get_bot(), 'unpin_chat_message')
        assert check_defaults_handling(user.unpin_message, user.get_bot())

        monkeypatch.setattr(user.get_bot(), 'unpin_chat_message', make_assertion)
        assert user.unpin_message()
>>>>>>> 8f4105d8

    @pytest.mark.asyncio
    async def test_instance_method_unpin_all_messages(self, monkeypatch, user):
        async def make_assertion(*_, **kwargs):
            return kwargs['chat_id'] == user.id

        assert check_shortcut_signature(
            User.unpin_all_messages, Bot.unpin_all_chat_messages, ['chat_id'], []
        )
<<<<<<< HEAD
        assert await check_shortcut_call(
            user.unpin_all_messages, user.bot, 'unpin_all_chat_messages'
        )
        assert await check_defaults_handling(user.unpin_all_messages, user.bot)

        monkeypatch.setattr(user.bot, 'unpin_all_chat_messages', make_assertion)
        assert await user.unpin_all_messages()
=======
        assert check_shortcut_call(
            user.unpin_all_messages, user.get_bot(), 'unpin_all_chat_messages'
        )
        assert check_defaults_handling(user.unpin_all_messages, user.get_bot())

        monkeypatch.setattr(user.get_bot(), 'unpin_all_chat_messages', make_assertion)
        assert user.unpin_all_messages()
>>>>>>> 8f4105d8

    @pytest.mark.asyncio
    async def test_instance_method_send_message(self, monkeypatch, user):
        async def make_assertion(*_, **kwargs):
            return kwargs['chat_id'] == user.id and kwargs['text'] == 'test'

        assert check_shortcut_signature(User.send_message, Bot.send_message, ['chat_id'], [])
<<<<<<< HEAD
        assert await check_shortcut_call(user.send_message, user.bot, 'send_message')
        assert await check_defaults_handling(user.send_message, user.bot)

        monkeypatch.setattr(user.bot, 'send_message', make_assertion)
        assert await user.send_message('test')
=======
        assert check_shortcut_call(user.send_message, user.get_bot(), 'send_message')
        assert check_defaults_handling(user.send_message, user.get_bot())

        monkeypatch.setattr(user.get_bot(), 'send_message', make_assertion)
        assert user.send_message('test')
>>>>>>> 8f4105d8

    @pytest.mark.asyncio
    async def test_instance_method_send_photo(self, monkeypatch, user):
        async def make_assertion(*_, **kwargs):
            return kwargs['chat_id'] == user.id and kwargs['photo'] == 'test_photo'

        assert check_shortcut_signature(User.send_photo, Bot.send_photo, ['chat_id'], [])
<<<<<<< HEAD
        assert await check_shortcut_call(user.send_photo, user.bot, 'send_photo')
        assert await check_defaults_handling(user.send_photo, user.bot)

        monkeypatch.setattr(user.bot, 'send_photo', make_assertion)
        assert await user.send_photo('test_photo')
=======
        assert check_shortcut_call(user.send_photo, user.get_bot(), 'send_photo')
        assert check_defaults_handling(user.send_photo, user.get_bot())

        monkeypatch.setattr(user.get_bot(), 'send_photo', make_assertion)
        assert user.send_photo('test_photo')
>>>>>>> 8f4105d8

    @pytest.mark.asyncio
    async def test_instance_method_send_media_group(self, monkeypatch, user):
        async def make_assertion(*_, **kwargs):
            return kwargs['chat_id'] == user.id and kwargs['media'] == 'test_media_group'

        assert check_shortcut_signature(
            User.send_media_group, Bot.send_media_group, ['chat_id'], []
        )
<<<<<<< HEAD
        assert await check_shortcut_call(user.send_media_group, user.bot, 'send_media_group')
        assert await check_defaults_handling(user.send_media_group, user.bot)

        monkeypatch.setattr(user.bot, 'send_media_group', make_assertion)
        assert await user.send_media_group('test_media_group')
=======
        assert check_shortcut_call(user.send_media_group, user.get_bot(), 'send_media_group')
        assert check_defaults_handling(user.send_media_group, user.get_bot())

        monkeypatch.setattr(user.get_bot(), 'send_media_group', make_assertion)
        assert user.send_media_group('test_media_group')
>>>>>>> 8f4105d8

    @pytest.mark.asyncio
    async def test_instance_method_send_audio(self, monkeypatch, user):
        async def make_assertion(*_, **kwargs):
            return kwargs['chat_id'] == user.id and kwargs['audio'] == 'test_audio'

        assert check_shortcut_signature(User.send_audio, Bot.send_audio, ['chat_id'], [])
<<<<<<< HEAD
        assert await check_shortcut_call(user.send_audio, user.bot, 'send_audio')
        assert await check_defaults_handling(user.send_audio, user.bot)

        monkeypatch.setattr(user.bot, 'send_audio', make_assertion)
        assert await user.send_audio('test_audio')
=======
        assert check_shortcut_call(user.send_audio, user.get_bot(), 'send_audio')
        assert check_defaults_handling(user.send_audio, user.get_bot())

        monkeypatch.setattr(user.get_bot(), 'send_audio', make_assertion)
        assert user.send_audio('test_audio')
>>>>>>> 8f4105d8

    @pytest.mark.asyncio
    async def test_instance_method_send_chat_action(self, monkeypatch, user):
        async def make_assertion(*_, **kwargs):
            return kwargs['chat_id'] == user.id and kwargs['action'] == 'test_chat_action'

        assert check_shortcut_signature(
            User.send_chat_action, Bot.send_chat_action, ['chat_id'], []
        )
<<<<<<< HEAD
        assert await check_shortcut_call(user.send_chat_action, user.bot, 'send_chat_action')
        assert await check_defaults_handling(user.send_chat_action, user.bot)

        monkeypatch.setattr(user.bot, 'send_chat_action', make_assertion)
        assert await user.send_chat_action('test_chat_action')
=======
        assert check_shortcut_call(user.send_chat_action, user.get_bot(), 'send_chat_action')
        assert check_defaults_handling(user.send_chat_action, user.get_bot())

        monkeypatch.setattr(user.get_bot(), 'send_chat_action', make_assertion)
        assert user.send_chat_action('test_chat_action')
>>>>>>> 8f4105d8

    @pytest.mark.asyncio
    async def test_instance_method_send_contact(self, monkeypatch, user):
        async def make_assertion(*_, **kwargs):
            return kwargs['chat_id'] == user.id and kwargs['phone_number'] == 'test_contact'

        assert check_shortcut_signature(User.send_contact, Bot.send_contact, ['chat_id'], [])
<<<<<<< HEAD
        assert await check_shortcut_call(user.send_contact, user.bot, 'send_contact')
        assert await check_defaults_handling(user.send_contact, user.bot)

        monkeypatch.setattr(user.bot, 'send_contact', make_assertion)
        assert await user.send_contact(phone_number='test_contact')
=======
        assert check_shortcut_call(user.send_contact, user.get_bot(), 'send_contact')
        assert check_defaults_handling(user.send_contact, user.get_bot())

        monkeypatch.setattr(user.get_bot(), 'send_contact', make_assertion)
        assert user.send_contact(phone_number='test_contact')
>>>>>>> 8f4105d8

    @pytest.mark.asyncio
    async def test_instance_method_send_dice(self, monkeypatch, user):
        async def make_assertion(*_, **kwargs):
            return kwargs['chat_id'] == user.id and kwargs['emoji'] == 'test_dice'

        assert check_shortcut_signature(User.send_dice, Bot.send_dice, ['chat_id'], [])
<<<<<<< HEAD
        assert await check_shortcut_call(user.send_dice, user.bot, 'send_dice')
        assert await check_defaults_handling(user.send_dice, user.bot)

        monkeypatch.setattr(user.bot, 'send_dice', make_assertion)
        assert await user.send_dice(emoji='test_dice')
=======
        assert check_shortcut_call(user.send_dice, user.get_bot(), 'send_dice')
        assert check_defaults_handling(user.send_dice, user.get_bot())

        monkeypatch.setattr(user.get_bot(), 'send_dice', make_assertion)
        assert user.send_dice(emoji='test_dice')
>>>>>>> 8f4105d8

    @pytest.mark.asyncio
    async def test_instance_method_send_document(self, monkeypatch, user):
        async def make_assertion(*_, **kwargs):
            return kwargs['chat_id'] == user.id and kwargs['document'] == 'test_document'

        assert check_shortcut_signature(User.send_document, Bot.send_document, ['chat_id'], [])
<<<<<<< HEAD
        assert await check_shortcut_call(user.send_document, user.bot, 'send_document')
        assert await check_defaults_handling(user.send_document, user.bot)

        monkeypatch.setattr(user.bot, 'send_document', make_assertion)
        assert await user.send_document('test_document')
=======
        assert check_shortcut_call(user.send_document, user.get_bot(), 'send_document')
        assert check_defaults_handling(user.send_document, user.get_bot())

        monkeypatch.setattr(user.get_bot(), 'send_document', make_assertion)
        assert user.send_document('test_document')
>>>>>>> 8f4105d8

    @pytest.mark.asyncio
    async def test_instance_method_send_game(self, monkeypatch, user):
        async def make_assertion(*_, **kwargs):
            return kwargs['chat_id'] == user.id and kwargs['game_short_name'] == 'test_game'

        assert check_shortcut_signature(User.send_game, Bot.send_game, ['chat_id'], [])
<<<<<<< HEAD
        assert await check_shortcut_call(user.send_game, user.bot, 'send_game')
        assert await check_defaults_handling(user.send_game, user.bot)

        monkeypatch.setattr(user.bot, 'send_game', make_assertion)
        assert await user.send_game(game_short_name='test_game')
=======
        assert check_shortcut_call(user.send_game, user.get_bot(), 'send_game')
        assert check_defaults_handling(user.send_game, user.get_bot())

        monkeypatch.setattr(user.get_bot(), 'send_game', make_assertion)
        assert user.send_game(game_short_name='test_game')
>>>>>>> 8f4105d8

    @pytest.mark.asyncio
    async def test_instance_method_send_invoice(self, monkeypatch, user):
        async def make_assertion(*_, **kwargs):
            title = kwargs['title'] == 'title'
            description = kwargs['description'] == 'description'
            payload = kwargs['payload'] == 'payload'
            provider_token = kwargs['provider_token'] == 'provider_token'
            currency = kwargs['currency'] == 'currency'
            prices = kwargs['prices'] == 'prices'
            args = title and description and payload and provider_token and currency and prices
            return kwargs['chat_id'] == user.id and args

        assert check_shortcut_signature(User.send_invoice, Bot.send_invoice, ['chat_id'], [])
<<<<<<< HEAD
        assert await check_shortcut_call(user.send_invoice, user.bot, 'send_invoice')
        assert await check_defaults_handling(user.send_invoice, user.bot)

        monkeypatch.setattr(user.bot, 'send_invoice', make_assertion)
        assert await user.send_invoice(
=======
        assert check_shortcut_call(user.send_invoice, user.get_bot(), 'send_invoice')
        assert check_defaults_handling(user.send_invoice, user.get_bot())

        monkeypatch.setattr(user.get_bot(), 'send_invoice', make_assertion)
        assert user.send_invoice(
>>>>>>> 8f4105d8
            'title',
            'description',
            'payload',
            'provider_token',
            'currency',
            'prices',
        )

    @pytest.mark.asyncio
    async def test_instance_method_send_location(self, monkeypatch, user):
        async def make_assertion(*_, **kwargs):
            return kwargs['chat_id'] == user.id and kwargs['latitude'] == 'test_location'

        assert check_shortcut_signature(User.send_location, Bot.send_location, ['chat_id'], [])
<<<<<<< HEAD
        assert await check_shortcut_call(user.send_location, user.bot, 'send_location')
        assert await check_defaults_handling(user.send_location, user.bot)

        monkeypatch.setattr(user.bot, 'send_location', make_assertion)
        assert await user.send_location('test_location')
=======
        assert check_shortcut_call(user.send_location, user.get_bot(), 'send_location')
        assert check_defaults_handling(user.send_location, user.get_bot())

        monkeypatch.setattr(user.get_bot(), 'send_location', make_assertion)
        assert user.send_location('test_location')
>>>>>>> 8f4105d8

    @pytest.mark.asyncio
    async def test_instance_method_send_sticker(self, monkeypatch, user):
        async def make_assertion(*_, **kwargs):
            return kwargs['chat_id'] == user.id and kwargs['sticker'] == 'test_sticker'

        assert check_shortcut_signature(User.send_sticker, Bot.send_sticker, ['chat_id'], [])
<<<<<<< HEAD
        assert await check_shortcut_call(user.send_sticker, user.bot, 'send_sticker')
        assert await check_defaults_handling(user.send_sticker, user.bot)

        monkeypatch.setattr(user.bot, 'send_sticker', make_assertion)
        assert await user.send_sticker('test_sticker')
=======
        assert check_shortcut_call(user.send_sticker, user.get_bot(), 'send_sticker')
        assert check_defaults_handling(user.send_sticker, user.get_bot())

        monkeypatch.setattr(user.get_bot(), 'send_sticker', make_assertion)
        assert user.send_sticker('test_sticker')
>>>>>>> 8f4105d8

    @pytest.mark.asyncio
    async def test_instance_method_send_video(self, monkeypatch, user):
        async def make_assertion(*_, **kwargs):
            return kwargs['chat_id'] == user.id and kwargs['video'] == 'test_video'

        assert check_shortcut_signature(User.send_video, Bot.send_video, ['chat_id'], [])
<<<<<<< HEAD
        assert await check_shortcut_call(user.send_video, user.bot, 'send_video')
        assert await check_defaults_handling(user.send_video, user.bot)

        monkeypatch.setattr(user.bot, 'send_video', make_assertion)
        assert await user.send_video('test_video')
=======
        assert check_shortcut_call(user.send_video, user.get_bot(), 'send_video')
        assert check_defaults_handling(user.send_video, user.get_bot())

        monkeypatch.setattr(user.get_bot(), 'send_video', make_assertion)
        assert user.send_video('test_video')
>>>>>>> 8f4105d8

    @pytest.mark.asyncio
    async def test_instance_method_send_venue(self, monkeypatch, user):
        async def make_assertion(*_, **kwargs):
            return kwargs['chat_id'] == user.id and kwargs['title'] == 'test_venue'

        assert check_shortcut_signature(User.send_venue, Bot.send_venue, ['chat_id'], [])
<<<<<<< HEAD
        assert await check_shortcut_call(user.send_venue, user.bot, 'send_venue')
        assert await check_defaults_handling(user.send_venue, user.bot)

        monkeypatch.setattr(user.bot, 'send_venue', make_assertion)
        assert await user.send_venue(title='test_venue')
=======
        assert check_shortcut_call(user.send_venue, user.get_bot(), 'send_venue')
        assert check_defaults_handling(user.send_venue, user.get_bot())

        monkeypatch.setattr(user.get_bot(), 'send_venue', make_assertion)
        assert user.send_venue(title='test_venue')
>>>>>>> 8f4105d8

    @pytest.mark.asyncio
    async def test_instance_method_send_video_note(self, monkeypatch, user):
        async def make_assertion(*_, **kwargs):
            return kwargs['chat_id'] == user.id and kwargs['video_note'] == 'test_video_note'

        assert check_shortcut_signature(User.send_video_note, Bot.send_video_note, ['chat_id'], [])
<<<<<<< HEAD
        assert await check_shortcut_call(user.send_video_note, user.bot, 'send_video_note')
        assert await check_defaults_handling(user.send_video_note, user.bot)

        monkeypatch.setattr(user.bot, 'send_video_note', make_assertion)
        assert await user.send_video_note('test_video_note')
=======
        assert check_shortcut_call(user.send_video_note, user.get_bot(), 'send_video_note')
        assert check_defaults_handling(user.send_video_note, user.get_bot())

        monkeypatch.setattr(user.get_bot(), 'send_video_note', make_assertion)
        assert user.send_video_note('test_video_note')
>>>>>>> 8f4105d8

    @pytest.mark.asyncio
    async def test_instance_method_send_voice(self, monkeypatch, user):
        async def make_assertion(*_, **kwargs):
            return kwargs['chat_id'] == user.id and kwargs['voice'] == 'test_voice'

        assert check_shortcut_signature(User.send_voice, Bot.send_voice, ['chat_id'], [])
<<<<<<< HEAD
        assert await check_shortcut_call(user.send_voice, user.bot, 'send_voice')
        assert await check_defaults_handling(user.send_voice, user.bot)

        monkeypatch.setattr(user.bot, 'send_voice', make_assertion)
        assert await user.send_voice('test_voice')
=======
        assert check_shortcut_call(user.send_voice, user.get_bot(), 'send_voice')
        assert check_defaults_handling(user.send_voice, user.get_bot())

        monkeypatch.setattr(user.get_bot(), 'send_voice', make_assertion)
        assert user.send_voice('test_voice')
>>>>>>> 8f4105d8

    @pytest.mark.asyncio
    async def test_instance_method_send_animation(self, monkeypatch, user):
        async def make_assertion(*_, **kwargs):
            return kwargs['chat_id'] == user.id and kwargs['animation'] == 'test_animation'

        assert check_shortcut_signature(User.send_animation, Bot.send_animation, ['chat_id'], [])
<<<<<<< HEAD
        assert await check_shortcut_call(user.send_animation, user.bot, 'send_animation')
        assert await check_defaults_handling(user.send_animation, user.bot)

        monkeypatch.setattr(user.bot, 'send_animation', make_assertion)
        assert await user.send_animation('test_animation')
=======
        assert check_shortcut_call(user.send_animation, user.get_bot(), 'send_animation')
        assert check_defaults_handling(user.send_animation, user.get_bot())

        monkeypatch.setattr(user.get_bot(), 'send_animation', make_assertion)
        assert user.send_animation('test_animation')
>>>>>>> 8f4105d8

    @pytest.mark.asyncio
    async def test_instance_method_send_poll(self, monkeypatch, user):
        async def make_assertion(*_, **kwargs):
            return kwargs['chat_id'] == user.id and kwargs['question'] == 'test_poll'

        assert check_shortcut_signature(User.send_poll, Bot.send_poll, ['chat_id'], [])
<<<<<<< HEAD
        assert await check_shortcut_call(user.send_poll, user.bot, 'send_poll')
        assert await check_defaults_handling(user.send_poll, user.bot)

        monkeypatch.setattr(user.bot, 'send_poll', make_assertion)
        assert await user.send_poll(question='test_poll', options=[1, 2])
=======
        assert check_shortcut_call(user.send_poll, user.get_bot(), 'send_poll')
        assert check_defaults_handling(user.send_poll, user.get_bot())

        monkeypatch.setattr(user.get_bot(), 'send_poll', make_assertion)
        assert user.send_poll(question='test_poll', options=[1, 2])
>>>>>>> 8f4105d8

    @pytest.mark.asyncio
    async def test_instance_method_send_copy(self, monkeypatch, user):
        async def make_assertion(*_, **kwargs):
            user_id = kwargs['chat_id'] == user.id
            message_id = kwargs['message_id'] == 'message_id'
            from_chat_id = kwargs['from_chat_id'] == 'from_chat_id'
            return from_chat_id and message_id and user_id

        assert check_shortcut_signature(User.send_copy, Bot.copy_message, ['chat_id'], [])
<<<<<<< HEAD
        assert await check_shortcut_call(user.copy_message, user.bot, 'copy_message')
        assert await check_defaults_handling(user.copy_message, user.bot)

        monkeypatch.setattr(user.bot, 'copy_message', make_assertion)
        assert await user.send_copy(from_chat_id='from_chat_id', message_id='message_id')
=======
        assert check_shortcut_call(user.copy_message, user.get_bot(), 'copy_message')
        assert check_defaults_handling(user.copy_message, user.get_bot())

        monkeypatch.setattr(user.get_bot(), 'copy_message', make_assertion)
        assert user.send_copy(from_chat_id='from_chat_id', message_id='message_id')
>>>>>>> 8f4105d8

    @pytest.mark.asyncio
    async def test_instance_method_copy_message(self, monkeypatch, user):
        async def make_assertion(*_, **kwargs):
            chat_id = kwargs['chat_id'] == 'chat_id'
            message_id = kwargs['message_id'] == 'message_id'
            user_id = kwargs['from_chat_id'] == user.id
            return chat_id and message_id and user_id

        assert check_shortcut_signature(User.copy_message, Bot.copy_message, ['from_chat_id'], [])
<<<<<<< HEAD
        assert await check_shortcut_call(user.copy_message, user.bot, 'copy_message')
        assert await check_defaults_handling(user.copy_message, user.bot)

        monkeypatch.setattr(user.bot, 'copy_message', make_assertion)
        assert await user.copy_message(chat_id='chat_id', message_id='message_id')
=======
        assert check_shortcut_call(user.copy_message, user.get_bot(), 'copy_message')
        assert check_defaults_handling(user.copy_message, user.get_bot())

        monkeypatch.setattr(user.get_bot(), 'copy_message', make_assertion)
        assert user.copy_message(chat_id='chat_id', message_id='message_id')
>>>>>>> 8f4105d8

    @pytest.mark.asyncio
    async def test_mention_html(self, user):
        expected = '<a href="tg://user?id={}">{}</a>'

        assert user.mention_html() == expected.format(user.id, user.full_name)
        assert user.mention_html('the<b>name\u2022') == expected.format(
            user.id, 'the&lt;b&gt;name\u2022'
        )
        assert user.mention_html(user.username) == expected.format(user.id, user.username)

    @pytest.mark.asyncio
    async def test_mention_markdown(self, user):
        expected = '[{}](tg://user?id={})'

        assert user.mention_markdown() == expected.format(user.full_name, user.id)
        assert user.mention_markdown('the_name*\u2022') == expected.format(
            'the\\_name\\*\u2022', user.id
        )
        assert user.mention_markdown(user.username) == expected.format(user.username, user.id)

    @pytest.mark.asyncio
    async def test_mention_markdown_v2(self, user):
        user.first_name = 'first{name'
        user.last_name = 'last_name'

        expected = '[{}](tg://user?id={})'

        assert user.mention_markdown_v2() == expected.format(
            escape_markdown(user.full_name, version=2), user.id
        )
        assert user.mention_markdown_v2('the{name>\u2022') == expected.format(
            'the\\{name\\>\u2022', user.id
        )
        assert user.mention_markdown_v2(user.username) == expected.format(user.username, user.id)

    def test_equality(self):
        a = User(self.id_, self.first_name, self.is_bot, self.last_name)
        b = User(self.id_, self.first_name, self.is_bot, self.last_name)
        c = User(self.id_, self.first_name, self.is_bot)
        d = User(0, self.first_name, self.is_bot, self.last_name)
        e = Update(self.id_)

        assert a == b
        assert hash(a) == hash(b)
        assert a is not b

        assert a == c
        assert hash(a) == hash(c)

        assert a != d
        assert hash(a) != hash(d)

        assert a != e
        assert hash(a) != hash(e)<|MERGE_RESOLUTION|>--- conflicted
+++ resolved
@@ -136,23 +136,13 @@
         assert check_shortcut_signature(
             User.get_profile_photos, Bot.get_user_profile_photos, ['user_id'], []
         )
-<<<<<<< HEAD
         assert await check_shortcut_call(
-            user.get_profile_photos, user.bot, 'get_user_profile_photos'
-        )
-        assert await check_defaults_handling(user.get_profile_photos, user.bot)
-
-        monkeypatch.setattr(user.bot, 'get_user_profile_photos', make_assertion)
+            user.get_profile_photos, user.get_bot(), 'get_user_profile_photos'
+        )
+        assert await check_defaults_handling(user.get_profile_photos, user.get_bot())
+
+        monkeypatch.setattr(user.get_bot(), 'get_user_profile_photos', make_assertion)
         assert await user.get_profile_photos()
-=======
-        assert check_shortcut_call(
-            user.get_profile_photos, user.get_bot(), 'get_user_profile_photos'
-        )
-        assert check_defaults_handling(user.get_profile_photos, user.get_bot())
-
-        monkeypatch.setattr(user.get_bot(), 'get_user_profile_photos', make_assertion)
-        assert user.get_profile_photos()
->>>>>>> 8f4105d8
 
     @pytest.mark.asyncio
     async def test_instance_method_pin_message(self, monkeypatch, user):
@@ -160,19 +150,11 @@
             return kwargs['chat_id'] == user.id
 
         assert check_shortcut_signature(User.pin_message, Bot.pin_chat_message, ['chat_id'], [])
-<<<<<<< HEAD
-        assert await check_shortcut_call(user.pin_message, user.bot, 'pin_chat_message')
-        assert await check_defaults_handling(user.pin_message, user.bot)
-
-        monkeypatch.setattr(user.bot, 'pin_chat_message', make_assertion)
+        assert await check_shortcut_call(user.pin_message, user.get_bot(), 'pin_chat_message')
+        assert await check_defaults_handling(user.pin_message, user.get_bot())
+
+        monkeypatch.setattr(user.get_bot(), 'pin_chat_message', make_assertion)
         assert await user.pin_message(1)
-=======
-        assert check_shortcut_call(user.pin_message, user.get_bot(), 'pin_chat_message')
-        assert check_defaults_handling(user.pin_message, user.get_bot())
-
-        monkeypatch.setattr(user.get_bot(), 'pin_chat_message', make_assertion)
-        assert user.pin_message(1)
->>>>>>> 8f4105d8
 
     @pytest.mark.asyncio
     async def test_instance_method_unpin_message(self, monkeypatch, user):
@@ -182,19 +164,11 @@
         assert check_shortcut_signature(
             User.unpin_message, Bot.unpin_chat_message, ['chat_id'], []
         )
-<<<<<<< HEAD
-        assert await check_shortcut_call(user.unpin_message, user.bot, 'unpin_chat_message')
-        assert await check_defaults_handling(user.unpin_message, user.bot)
-
-        monkeypatch.setattr(user.bot, 'unpin_chat_message', make_assertion)
+        assert await check_shortcut_call(user.unpin_message, user.get_bot(), 'unpin_chat_message')
+        assert await check_defaults_handling(user.unpin_message, user.get_bot())
+
+        monkeypatch.setattr(user.get_bot(), 'unpin_chat_message', make_assertion)
         assert await user.unpin_message()
-=======
-        assert check_shortcut_call(user.unpin_message, user.get_bot(), 'unpin_chat_message')
-        assert check_defaults_handling(user.unpin_message, user.get_bot())
-
-        monkeypatch.setattr(user.get_bot(), 'unpin_chat_message', make_assertion)
-        assert user.unpin_message()
->>>>>>> 8f4105d8
 
     @pytest.mark.asyncio
     async def test_instance_method_unpin_all_messages(self, monkeypatch, user):
@@ -204,23 +178,13 @@
         assert check_shortcut_signature(
             User.unpin_all_messages, Bot.unpin_all_chat_messages, ['chat_id'], []
         )
-<<<<<<< HEAD
         assert await check_shortcut_call(
-            user.unpin_all_messages, user.bot, 'unpin_all_chat_messages'
-        )
-        assert await check_defaults_handling(user.unpin_all_messages, user.bot)
-
-        monkeypatch.setattr(user.bot, 'unpin_all_chat_messages', make_assertion)
+            user.unpin_all_messages, user.get_bot(), 'unpin_all_chat_messages'
+        )
+        assert await check_defaults_handling(user.unpin_all_messages, user.get_bot())
+
+        monkeypatch.setattr(user.get_bot(), 'unpin_all_chat_messages', make_assertion)
         assert await user.unpin_all_messages()
-=======
-        assert check_shortcut_call(
-            user.unpin_all_messages, user.get_bot(), 'unpin_all_chat_messages'
-        )
-        assert check_defaults_handling(user.unpin_all_messages, user.get_bot())
-
-        monkeypatch.setattr(user.get_bot(), 'unpin_all_chat_messages', make_assertion)
-        assert user.unpin_all_messages()
->>>>>>> 8f4105d8
 
     @pytest.mark.asyncio
     async def test_instance_method_send_message(self, monkeypatch, user):
@@ -228,19 +192,11 @@
             return kwargs['chat_id'] == user.id and kwargs['text'] == 'test'
 
         assert check_shortcut_signature(User.send_message, Bot.send_message, ['chat_id'], [])
-<<<<<<< HEAD
-        assert await check_shortcut_call(user.send_message, user.bot, 'send_message')
-        assert await check_defaults_handling(user.send_message, user.bot)
-
-        monkeypatch.setattr(user.bot, 'send_message', make_assertion)
+        assert await check_shortcut_call(user.send_message, user.get_bot(), 'send_message')
+        assert await check_defaults_handling(user.send_message, user.get_bot())
+
+        monkeypatch.setattr(user.get_bot(), 'send_message', make_assertion)
         assert await user.send_message('test')
-=======
-        assert check_shortcut_call(user.send_message, user.get_bot(), 'send_message')
-        assert check_defaults_handling(user.send_message, user.get_bot())
-
-        monkeypatch.setattr(user.get_bot(), 'send_message', make_assertion)
-        assert user.send_message('test')
->>>>>>> 8f4105d8
 
     @pytest.mark.asyncio
     async def test_instance_method_send_photo(self, monkeypatch, user):
@@ -248,19 +204,11 @@
             return kwargs['chat_id'] == user.id and kwargs['photo'] == 'test_photo'
 
         assert check_shortcut_signature(User.send_photo, Bot.send_photo, ['chat_id'], [])
-<<<<<<< HEAD
-        assert await check_shortcut_call(user.send_photo, user.bot, 'send_photo')
-        assert await check_defaults_handling(user.send_photo, user.bot)
-
-        monkeypatch.setattr(user.bot, 'send_photo', make_assertion)
+        assert await check_shortcut_call(user.send_photo, user.get_bot(), 'send_photo')
+        assert await check_defaults_handling(user.send_photo, user.get_bot())
+
+        monkeypatch.setattr(user.get_bot(), 'send_photo', make_assertion)
         assert await user.send_photo('test_photo')
-=======
-        assert check_shortcut_call(user.send_photo, user.get_bot(), 'send_photo')
-        assert check_defaults_handling(user.send_photo, user.get_bot())
-
-        monkeypatch.setattr(user.get_bot(), 'send_photo', make_assertion)
-        assert user.send_photo('test_photo')
->>>>>>> 8f4105d8
 
     @pytest.mark.asyncio
     async def test_instance_method_send_media_group(self, monkeypatch, user):
@@ -270,19 +218,11 @@
         assert check_shortcut_signature(
             User.send_media_group, Bot.send_media_group, ['chat_id'], []
         )
-<<<<<<< HEAD
-        assert await check_shortcut_call(user.send_media_group, user.bot, 'send_media_group')
-        assert await check_defaults_handling(user.send_media_group, user.bot)
-
-        monkeypatch.setattr(user.bot, 'send_media_group', make_assertion)
+        assert await check_shortcut_call(user.send_media_group, user.get_bot(), 'send_media_group')
+        assert await check_defaults_handling(user.send_media_group, user.get_bot())
+
+        monkeypatch.setattr(user.get_bot(), 'send_media_group', make_assertion)
         assert await user.send_media_group('test_media_group')
-=======
-        assert check_shortcut_call(user.send_media_group, user.get_bot(), 'send_media_group')
-        assert check_defaults_handling(user.send_media_group, user.get_bot())
-
-        monkeypatch.setattr(user.get_bot(), 'send_media_group', make_assertion)
-        assert user.send_media_group('test_media_group')
->>>>>>> 8f4105d8
 
     @pytest.mark.asyncio
     async def test_instance_method_send_audio(self, monkeypatch, user):
@@ -290,19 +230,11 @@
             return kwargs['chat_id'] == user.id and kwargs['audio'] == 'test_audio'
 
         assert check_shortcut_signature(User.send_audio, Bot.send_audio, ['chat_id'], [])
-<<<<<<< HEAD
-        assert await check_shortcut_call(user.send_audio, user.bot, 'send_audio')
-        assert await check_defaults_handling(user.send_audio, user.bot)
-
-        monkeypatch.setattr(user.bot, 'send_audio', make_assertion)
+        assert await check_shortcut_call(user.send_audio, user.get_bot(), 'send_audio')
+        assert await check_defaults_handling(user.send_audio, user.get_bot())
+
+        monkeypatch.setattr(user.get_bot(), 'send_audio', make_assertion)
         assert await user.send_audio('test_audio')
-=======
-        assert check_shortcut_call(user.send_audio, user.get_bot(), 'send_audio')
-        assert check_defaults_handling(user.send_audio, user.get_bot())
-
-        monkeypatch.setattr(user.get_bot(), 'send_audio', make_assertion)
-        assert user.send_audio('test_audio')
->>>>>>> 8f4105d8
 
     @pytest.mark.asyncio
     async def test_instance_method_send_chat_action(self, monkeypatch, user):
@@ -312,19 +244,11 @@
         assert check_shortcut_signature(
             User.send_chat_action, Bot.send_chat_action, ['chat_id'], []
         )
-<<<<<<< HEAD
-        assert await check_shortcut_call(user.send_chat_action, user.bot, 'send_chat_action')
-        assert await check_defaults_handling(user.send_chat_action, user.bot)
-
-        monkeypatch.setattr(user.bot, 'send_chat_action', make_assertion)
+        assert await check_shortcut_call(user.send_chat_action, user.get_bot(), 'send_chat_action')
+        assert await check_defaults_handling(user.send_chat_action, user.get_bot())
+
+        monkeypatch.setattr(user.get_bot(), 'send_chat_action', make_assertion)
         assert await user.send_chat_action('test_chat_action')
-=======
-        assert check_shortcut_call(user.send_chat_action, user.get_bot(), 'send_chat_action')
-        assert check_defaults_handling(user.send_chat_action, user.get_bot())
-
-        monkeypatch.setattr(user.get_bot(), 'send_chat_action', make_assertion)
-        assert user.send_chat_action('test_chat_action')
->>>>>>> 8f4105d8
 
     @pytest.mark.asyncio
     async def test_instance_method_send_contact(self, monkeypatch, user):
@@ -332,19 +256,11 @@
             return kwargs['chat_id'] == user.id and kwargs['phone_number'] == 'test_contact'
 
         assert check_shortcut_signature(User.send_contact, Bot.send_contact, ['chat_id'], [])
-<<<<<<< HEAD
-        assert await check_shortcut_call(user.send_contact, user.bot, 'send_contact')
-        assert await check_defaults_handling(user.send_contact, user.bot)
-
-        monkeypatch.setattr(user.bot, 'send_contact', make_assertion)
+        assert await check_shortcut_call(user.send_contact, user.get_bot(), 'send_contact')
+        assert await check_defaults_handling(user.send_contact, user.get_bot())
+
+        monkeypatch.setattr(user.get_bot(), 'send_contact', make_assertion)
         assert await user.send_contact(phone_number='test_contact')
-=======
-        assert check_shortcut_call(user.send_contact, user.get_bot(), 'send_contact')
-        assert check_defaults_handling(user.send_contact, user.get_bot())
-
-        monkeypatch.setattr(user.get_bot(), 'send_contact', make_assertion)
-        assert user.send_contact(phone_number='test_contact')
->>>>>>> 8f4105d8
 
     @pytest.mark.asyncio
     async def test_instance_method_send_dice(self, monkeypatch, user):
@@ -352,19 +268,11 @@
             return kwargs['chat_id'] == user.id and kwargs['emoji'] == 'test_dice'
 
         assert check_shortcut_signature(User.send_dice, Bot.send_dice, ['chat_id'], [])
-<<<<<<< HEAD
-        assert await check_shortcut_call(user.send_dice, user.bot, 'send_dice')
-        assert await check_defaults_handling(user.send_dice, user.bot)
-
-        monkeypatch.setattr(user.bot, 'send_dice', make_assertion)
+        assert await check_shortcut_call(user.send_dice, user.get_bot(), 'send_dice')
+        assert await check_defaults_handling(user.send_dice, user.get_bot())
+
+        monkeypatch.setattr(user.get_bot(), 'send_dice', make_assertion)
         assert await user.send_dice(emoji='test_dice')
-=======
-        assert check_shortcut_call(user.send_dice, user.get_bot(), 'send_dice')
-        assert check_defaults_handling(user.send_dice, user.get_bot())
-
-        monkeypatch.setattr(user.get_bot(), 'send_dice', make_assertion)
-        assert user.send_dice(emoji='test_dice')
->>>>>>> 8f4105d8
 
     @pytest.mark.asyncio
     async def test_instance_method_send_document(self, monkeypatch, user):
@@ -372,19 +280,11 @@
             return kwargs['chat_id'] == user.id and kwargs['document'] == 'test_document'
 
         assert check_shortcut_signature(User.send_document, Bot.send_document, ['chat_id'], [])
-<<<<<<< HEAD
-        assert await check_shortcut_call(user.send_document, user.bot, 'send_document')
-        assert await check_defaults_handling(user.send_document, user.bot)
-
-        monkeypatch.setattr(user.bot, 'send_document', make_assertion)
+        assert await check_shortcut_call(user.send_document, user.get_bot(), 'send_document')
+        assert await check_defaults_handling(user.send_document, user.get_bot())
+
+        monkeypatch.setattr(user.get_bot(), 'send_document', make_assertion)
         assert await user.send_document('test_document')
-=======
-        assert check_shortcut_call(user.send_document, user.get_bot(), 'send_document')
-        assert check_defaults_handling(user.send_document, user.get_bot())
-
-        monkeypatch.setattr(user.get_bot(), 'send_document', make_assertion)
-        assert user.send_document('test_document')
->>>>>>> 8f4105d8
 
     @pytest.mark.asyncio
     async def test_instance_method_send_game(self, monkeypatch, user):
@@ -392,19 +292,11 @@
             return kwargs['chat_id'] == user.id and kwargs['game_short_name'] == 'test_game'
 
         assert check_shortcut_signature(User.send_game, Bot.send_game, ['chat_id'], [])
-<<<<<<< HEAD
-        assert await check_shortcut_call(user.send_game, user.bot, 'send_game')
-        assert await check_defaults_handling(user.send_game, user.bot)
-
-        monkeypatch.setattr(user.bot, 'send_game', make_assertion)
+        assert await check_shortcut_call(user.send_game, user.get_bot(), 'send_game')
+        assert await check_defaults_handling(user.send_game, user.get_bot())
+
+        monkeypatch.setattr(user.get_bot(), 'send_game', make_assertion)
         assert await user.send_game(game_short_name='test_game')
-=======
-        assert check_shortcut_call(user.send_game, user.get_bot(), 'send_game')
-        assert check_defaults_handling(user.send_game, user.get_bot())
-
-        monkeypatch.setattr(user.get_bot(), 'send_game', make_assertion)
-        assert user.send_game(game_short_name='test_game')
->>>>>>> 8f4105d8
 
     @pytest.mark.asyncio
     async def test_instance_method_send_invoice(self, monkeypatch, user):
@@ -419,19 +311,11 @@
             return kwargs['chat_id'] == user.id and args
 
         assert check_shortcut_signature(User.send_invoice, Bot.send_invoice, ['chat_id'], [])
-<<<<<<< HEAD
-        assert await check_shortcut_call(user.send_invoice, user.bot, 'send_invoice')
-        assert await check_defaults_handling(user.send_invoice, user.bot)
-
-        monkeypatch.setattr(user.bot, 'send_invoice', make_assertion)
+        assert await check_shortcut_call(user.send_invoice, user.get_bot(), 'send_invoice')
+        assert await check_defaults_handling(user.send_invoice, user.get_bot())
+
+        monkeypatch.setattr(user.get_bot(), 'send_invoice', make_assertion)
         assert await user.send_invoice(
-=======
-        assert check_shortcut_call(user.send_invoice, user.get_bot(), 'send_invoice')
-        assert check_defaults_handling(user.send_invoice, user.get_bot())
-
-        monkeypatch.setattr(user.get_bot(), 'send_invoice', make_assertion)
-        assert user.send_invoice(
->>>>>>> 8f4105d8
             'title',
             'description',
             'payload',
@@ -446,19 +330,11 @@
             return kwargs['chat_id'] == user.id and kwargs['latitude'] == 'test_location'
 
         assert check_shortcut_signature(User.send_location, Bot.send_location, ['chat_id'], [])
-<<<<<<< HEAD
-        assert await check_shortcut_call(user.send_location, user.bot, 'send_location')
-        assert await check_defaults_handling(user.send_location, user.bot)
-
-        monkeypatch.setattr(user.bot, 'send_location', make_assertion)
+        assert await check_shortcut_call(user.send_location, user.get_bot(), 'send_location')
+        assert await check_defaults_handling(user.send_location, user.get_bot())
+
+        monkeypatch.setattr(user.get_bot(), 'send_location', make_assertion)
         assert await user.send_location('test_location')
-=======
-        assert check_shortcut_call(user.send_location, user.get_bot(), 'send_location')
-        assert check_defaults_handling(user.send_location, user.get_bot())
-
-        monkeypatch.setattr(user.get_bot(), 'send_location', make_assertion)
-        assert user.send_location('test_location')
->>>>>>> 8f4105d8
 
     @pytest.mark.asyncio
     async def test_instance_method_send_sticker(self, monkeypatch, user):
@@ -466,19 +342,11 @@
             return kwargs['chat_id'] == user.id and kwargs['sticker'] == 'test_sticker'
 
         assert check_shortcut_signature(User.send_sticker, Bot.send_sticker, ['chat_id'], [])
-<<<<<<< HEAD
-        assert await check_shortcut_call(user.send_sticker, user.bot, 'send_sticker')
-        assert await check_defaults_handling(user.send_sticker, user.bot)
-
-        monkeypatch.setattr(user.bot, 'send_sticker', make_assertion)
+        assert await check_shortcut_call(user.send_sticker, user.get_bot(), 'send_sticker')
+        assert await check_defaults_handling(user.send_sticker, user.get_bot())
+
+        monkeypatch.setattr(user.get_bot(), 'send_sticker', make_assertion)
         assert await user.send_sticker('test_sticker')
-=======
-        assert check_shortcut_call(user.send_sticker, user.get_bot(), 'send_sticker')
-        assert check_defaults_handling(user.send_sticker, user.get_bot())
-
-        monkeypatch.setattr(user.get_bot(), 'send_sticker', make_assertion)
-        assert user.send_sticker('test_sticker')
->>>>>>> 8f4105d8
 
     @pytest.mark.asyncio
     async def test_instance_method_send_video(self, monkeypatch, user):
@@ -486,19 +354,11 @@
             return kwargs['chat_id'] == user.id and kwargs['video'] == 'test_video'
 
         assert check_shortcut_signature(User.send_video, Bot.send_video, ['chat_id'], [])
-<<<<<<< HEAD
-        assert await check_shortcut_call(user.send_video, user.bot, 'send_video')
-        assert await check_defaults_handling(user.send_video, user.bot)
-
-        monkeypatch.setattr(user.bot, 'send_video', make_assertion)
+        assert await check_shortcut_call(user.send_video, user.get_bot(), 'send_video')
+        assert await check_defaults_handling(user.send_video, user.get_bot())
+
+        monkeypatch.setattr(user.get_bot(), 'send_video', make_assertion)
         assert await user.send_video('test_video')
-=======
-        assert check_shortcut_call(user.send_video, user.get_bot(), 'send_video')
-        assert check_defaults_handling(user.send_video, user.get_bot())
-
-        monkeypatch.setattr(user.get_bot(), 'send_video', make_assertion)
-        assert user.send_video('test_video')
->>>>>>> 8f4105d8
 
     @pytest.mark.asyncio
     async def test_instance_method_send_venue(self, monkeypatch, user):
@@ -506,19 +366,11 @@
             return kwargs['chat_id'] == user.id and kwargs['title'] == 'test_venue'
 
         assert check_shortcut_signature(User.send_venue, Bot.send_venue, ['chat_id'], [])
-<<<<<<< HEAD
-        assert await check_shortcut_call(user.send_venue, user.bot, 'send_venue')
-        assert await check_defaults_handling(user.send_venue, user.bot)
-
-        monkeypatch.setattr(user.bot, 'send_venue', make_assertion)
+        assert await check_shortcut_call(user.send_venue, user.get_bot(), 'send_venue')
+        assert await check_defaults_handling(user.send_venue, user.get_bot())
+
+        monkeypatch.setattr(user.get_bot(), 'send_venue', make_assertion)
         assert await user.send_venue(title='test_venue')
-=======
-        assert check_shortcut_call(user.send_venue, user.get_bot(), 'send_venue')
-        assert check_defaults_handling(user.send_venue, user.get_bot())
-
-        monkeypatch.setattr(user.get_bot(), 'send_venue', make_assertion)
-        assert user.send_venue(title='test_venue')
->>>>>>> 8f4105d8
 
     @pytest.mark.asyncio
     async def test_instance_method_send_video_note(self, monkeypatch, user):
@@ -526,19 +378,11 @@
             return kwargs['chat_id'] == user.id and kwargs['video_note'] == 'test_video_note'
 
         assert check_shortcut_signature(User.send_video_note, Bot.send_video_note, ['chat_id'], [])
-<<<<<<< HEAD
-        assert await check_shortcut_call(user.send_video_note, user.bot, 'send_video_note')
-        assert await check_defaults_handling(user.send_video_note, user.bot)
-
-        monkeypatch.setattr(user.bot, 'send_video_note', make_assertion)
+        assert await check_shortcut_call(user.send_video_note, user.get_bot(), 'send_video_note')
+        assert await check_defaults_handling(user.send_video_note, user.get_bot())
+
+        monkeypatch.setattr(user.get_bot(), 'send_video_note', make_assertion)
         assert await user.send_video_note('test_video_note')
-=======
-        assert check_shortcut_call(user.send_video_note, user.get_bot(), 'send_video_note')
-        assert check_defaults_handling(user.send_video_note, user.get_bot())
-
-        monkeypatch.setattr(user.get_bot(), 'send_video_note', make_assertion)
-        assert user.send_video_note('test_video_note')
->>>>>>> 8f4105d8
 
     @pytest.mark.asyncio
     async def test_instance_method_send_voice(self, monkeypatch, user):
@@ -546,19 +390,11 @@
             return kwargs['chat_id'] == user.id and kwargs['voice'] == 'test_voice'
 
         assert check_shortcut_signature(User.send_voice, Bot.send_voice, ['chat_id'], [])
-<<<<<<< HEAD
-        assert await check_shortcut_call(user.send_voice, user.bot, 'send_voice')
-        assert await check_defaults_handling(user.send_voice, user.bot)
-
-        monkeypatch.setattr(user.bot, 'send_voice', make_assertion)
+        assert await check_shortcut_call(user.send_voice, user.get_bot(), 'send_voice')
+        assert await check_defaults_handling(user.send_voice, user.get_bot())
+
+        monkeypatch.setattr(user.get_bot(), 'send_voice', make_assertion)
         assert await user.send_voice('test_voice')
-=======
-        assert check_shortcut_call(user.send_voice, user.get_bot(), 'send_voice')
-        assert check_defaults_handling(user.send_voice, user.get_bot())
-
-        monkeypatch.setattr(user.get_bot(), 'send_voice', make_assertion)
-        assert user.send_voice('test_voice')
->>>>>>> 8f4105d8
 
     @pytest.mark.asyncio
     async def test_instance_method_send_animation(self, monkeypatch, user):
@@ -566,19 +402,11 @@
             return kwargs['chat_id'] == user.id and kwargs['animation'] == 'test_animation'
 
         assert check_shortcut_signature(User.send_animation, Bot.send_animation, ['chat_id'], [])
-<<<<<<< HEAD
-        assert await check_shortcut_call(user.send_animation, user.bot, 'send_animation')
-        assert await check_defaults_handling(user.send_animation, user.bot)
-
-        monkeypatch.setattr(user.bot, 'send_animation', make_assertion)
+        assert await check_shortcut_call(user.send_animation, user.get_bot(), 'send_animation')
+        assert await check_defaults_handling(user.send_animation, user.get_bot())
+
+        monkeypatch.setattr(user.get_bot(), 'send_animation', make_assertion)
         assert await user.send_animation('test_animation')
-=======
-        assert check_shortcut_call(user.send_animation, user.get_bot(), 'send_animation')
-        assert check_defaults_handling(user.send_animation, user.get_bot())
-
-        monkeypatch.setattr(user.get_bot(), 'send_animation', make_assertion)
-        assert user.send_animation('test_animation')
->>>>>>> 8f4105d8
 
     @pytest.mark.asyncio
     async def test_instance_method_send_poll(self, monkeypatch, user):
@@ -586,19 +414,11 @@
             return kwargs['chat_id'] == user.id and kwargs['question'] == 'test_poll'
 
         assert check_shortcut_signature(User.send_poll, Bot.send_poll, ['chat_id'], [])
-<<<<<<< HEAD
-        assert await check_shortcut_call(user.send_poll, user.bot, 'send_poll')
-        assert await check_defaults_handling(user.send_poll, user.bot)
-
-        monkeypatch.setattr(user.bot, 'send_poll', make_assertion)
+        assert await check_shortcut_call(user.send_poll, user.get_bot(), 'send_poll')
+        assert await check_defaults_handling(user.send_poll, user.get_bot())
+
+        monkeypatch.setattr(user.get_bot(), 'send_poll', make_assertion)
         assert await user.send_poll(question='test_poll', options=[1, 2])
-=======
-        assert check_shortcut_call(user.send_poll, user.get_bot(), 'send_poll')
-        assert check_defaults_handling(user.send_poll, user.get_bot())
-
-        monkeypatch.setattr(user.get_bot(), 'send_poll', make_assertion)
-        assert user.send_poll(question='test_poll', options=[1, 2])
->>>>>>> 8f4105d8
 
     @pytest.mark.asyncio
     async def test_instance_method_send_copy(self, monkeypatch, user):
@@ -609,19 +429,11 @@
             return from_chat_id and message_id and user_id
 
         assert check_shortcut_signature(User.send_copy, Bot.copy_message, ['chat_id'], [])
-<<<<<<< HEAD
-        assert await check_shortcut_call(user.copy_message, user.bot, 'copy_message')
-        assert await check_defaults_handling(user.copy_message, user.bot)
-
-        monkeypatch.setattr(user.bot, 'copy_message', make_assertion)
+        assert await check_shortcut_call(user.copy_message, user.get_bot(), 'copy_message')
+        assert await check_defaults_handling(user.copy_message, user.get_bot())
+
+        monkeypatch.setattr(user.get_bot(), 'copy_message', make_assertion)
         assert await user.send_copy(from_chat_id='from_chat_id', message_id='message_id')
-=======
-        assert check_shortcut_call(user.copy_message, user.get_bot(), 'copy_message')
-        assert check_defaults_handling(user.copy_message, user.get_bot())
-
-        monkeypatch.setattr(user.get_bot(), 'copy_message', make_assertion)
-        assert user.send_copy(from_chat_id='from_chat_id', message_id='message_id')
->>>>>>> 8f4105d8
 
     @pytest.mark.asyncio
     async def test_instance_method_copy_message(self, monkeypatch, user):
@@ -632,19 +444,11 @@
             return chat_id and message_id and user_id
 
         assert check_shortcut_signature(User.copy_message, Bot.copy_message, ['from_chat_id'], [])
-<<<<<<< HEAD
-        assert await check_shortcut_call(user.copy_message, user.bot, 'copy_message')
-        assert await check_defaults_handling(user.copy_message, user.bot)
-
-        monkeypatch.setattr(user.bot, 'copy_message', make_assertion)
+        assert await check_shortcut_call(user.copy_message, user.get_bot(), 'copy_message')
+        assert await check_defaults_handling(user.copy_message, user.get_bot())
+
+        monkeypatch.setattr(user.get_bot(), 'copy_message', make_assertion)
         assert await user.copy_message(chat_id='chat_id', message_id='message_id')
-=======
-        assert check_shortcut_call(user.copy_message, user.get_bot(), 'copy_message')
-        assert check_defaults_handling(user.copy_message, user.get_bot())
-
-        monkeypatch.setattr(user.get_bot(), 'copy_message', make_assertion)
-        assert user.copy_message(chat_id='chat_id', message_id='message_id')
->>>>>>> 8f4105d8
 
     @pytest.mark.asyncio
     async def test_mention_html(self, user):
