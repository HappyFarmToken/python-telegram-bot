--- conflicted
+++ resolved
@@ -498,19 +498,11 @@
             return kwargs['file_id'] == photo.file_id
 
         assert check_shortcut_signature(PhotoSize.get_file, Bot.get_file, ['file_id'], [])
-<<<<<<< HEAD
-        assert await check_shortcut_call(photo.get_file, photo.bot, 'get_file')
-        assert await check_defaults_handling(photo.get_file, photo.bot)
-
-        monkeypatch.setattr(photo.bot, 'get_file', make_assertion)
+        assert await check_shortcut_call(photo.get_file, photo.get_bot(), 'get_file')
+        assert await check_defaults_handling(photo.get_file, photo.get_bot())
+
+        monkeypatch.setattr(photo.get_bot(), 'get_file', make_assertion)
         assert await photo.get_file()
-=======
-        assert check_shortcut_call(photo.get_file, photo.get_bot(), 'get_file')
-        assert check_defaults_handling(photo.get_file, photo.get_bot())
-
-        monkeypatch.setattr(photo.get_bot(), 'get_file', make_assertion)
-        assert photo.get_file()
->>>>>>> 8f4105d8
 
     def test_equality(self, photo):
         a = PhotoSize(photo.file_id, photo.file_unique_id, self.width, self.height)
