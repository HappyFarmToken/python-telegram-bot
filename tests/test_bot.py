#!/usr/bin/env python
#
# A library that provides a Python interface to the Telegram Bot API
# Copyright (C) 2015-2021
# Leandro Toledo de Souza <devs@python-telegram-bot.org>
#
# This program is free software: you can redistribute it and/or modify
# it under the terms of the GNU Lesser Public License as published by
# the Free Software Foundation, either version 3 of the License, or
# (at your option) any later version.
#
# This program is distributed in the hope that it will be useful,
# but WITHOUT ANY WARRANTY; without even the implied warranty of
# MERCHANTABILITY or FITNESS FOR A PARTICULAR PURPOSE.  See the
# GNU Lesser Public License for more details.
#
# You should have received a copy of the GNU Lesser Public License
# along with this program.  If not, see [http://www.gnu.org/licenses/].
import asyncio
import inspect
import logging
import time
import datetime as dtm
from collections import defaultdict
from platform import python_implementation

import pytest
import pytz
from flaky import flaky

from telegram import (
    Bot,
    Update,
    ChatAction,
    User,
    InlineKeyboardMarkup,
    InlineKeyboardButton,
    InlineQueryResultArticle,
    InputTextMessageContent,
    ShippingOption,
    LabeledPrice,
    ChatPermissions,
    Poll,
    BotCommand,
    InlineQueryResultDocument,
    Dice,
    MessageEntity,
    ParseMode,
    CallbackQuery,
    Message,
    Chat,
    InlineQueryResultVoice,
    PollOption,
    BotCommandScopeChat,
    File,
    InputMedia,
)
from telegram.constants import MAX_INLINE_QUERY_RESULTS
from telegram.ext import ExtBot, InvalidCallbackData
from telegram.error import BadRequest, InvalidToken, NetworkError, RetryAfter, TelegramError
from telegram._utils.datetime import from_timestamp, to_timestamp
from telegram._utils.defaultvalue import DefaultValue
from telegram.helpers import escape_markdown
from tests.conftest import (
    expect_bad_request,
    check_defaults_handling,
    GITHUB_ACTION,
    build_kwargs,
    data_file,
)
from tests.bots import FALLBACKS


def to_camel_case(snake_str):
    """https://stackoverflow.com/a/19053800"""
    components = snake_str.split('_')
    # We capitalize the first letter of each component except the first one
    # with the 'title' method and join them together.
    return components[0] + ''.join(x.title() for x in components[1:])


class ExtBotSubClass(ExtBot):
    # used for test_defaults_warning below
    pass


class BotSubClass(Bot):
    # used for test_defaults_warning below
    pass


@pytest.fixture(scope='class')
async def message(bot, chat_id):
    to_reply_to = await bot.send_message(
        chat_id, 'Text', disable_web_page_preview=True, disable_notification=True
    )
    return await bot.send_message(
        chat_id,
        'Text',
        reply_to_message_id=to_reply_to.message_id,
        disable_web_page_preview=True,
        disable_notification=True,
    )


@pytest.fixture(scope='class')
<<<<<<< HEAD
@pytest.mark.asyncio
async def media_message(bot, chat_id):
    with Path('tests/data/telegram.ogg').open('rb') as f:
        return await bot.send_voice(chat_id, voice=f, caption='my caption', timeout=10)
=======
def media_message(bot, chat_id):
    with data_file('telegram.ogg').open('rb') as f:
        return bot.send_voice(chat_id, voice=f, caption='my caption', timeout=10)
>>>>>>> 1adc96c1


@pytest.fixture(scope='class')
def chat_permissions():
    return ChatPermissions(can_send_messages=False, can_change_info=False, can_invite_users=False)


def inline_results_callback(page=None):
    if not page:
        return [InlineQueryResultArticle(i, str(i), None) for i in range(1, 254)]
    if page <= 5:
        return [
            InlineQueryResultArticle(i, str(i), None)
            for i in range(page * 5 + 1, (page + 1) * 5 + 1)
        ]
    return None


@pytest.fixture(scope='class')
def inline_results():
    return inline_results_callback()


BASE_GAME_SCORE = 60  # Base game score for game tests

xfail = pytest.mark.xfail(
    bool(GITHUB_ACTION),  # This condition is only relevant for github actions game tests.
    reason='Can fail due to race conditions when multiple test suites '
    'with the same bot token are run at the same time',
)


@pytest.fixture(scope='function')
@pytest.mark.asyncio
async def inst(request, bot_info, default_bot):
    _bot = Bot(bot_info['token']) if request.param == 'bot' else default_bot
    await _bot.do_init()
    return _bot


class TestBot:
    """
    Most are executed on tg.ext.ExtBot, as that class only extends the functionality of tg.bot
    """

    @pytest.mark.parametrize('inst', ['bot', "default_bot"], indirect=True)
    def test_slot_behaviour(self, inst, mro_slots):
        for attr in inst.__slots__:
            assert getattr(inst, attr, 'err') != 'err', f"got extra slot '{attr}'"
        assert len(mro_slots(inst)) == len(set(mro_slots(inst))), "duplicate slot"

    @pytest.mark.parametrize(
        'token',
        argvalues=[
            '123',
            '12a:abcd1234',
            '12:abcd1234',
            '1234:abcd1234\n',
            ' 1234:abcd1234',
            ' 1234:abcd1234\r',
            '1234:abcd 1234',
        ],
    )
    @pytest.mark.asyncio
    async def test_invalid_token(self, token):
        with pytest.raises(InvalidToken, match='Invalid token'):
            Bot(token)

    def test_log_decorator(self, bot, caplog):
        with caplog.at_level(logging.DEBUG):
            bot.get_me()
            assert len(caplog.records) == 3
            assert caplog.records[0].getMessage().startswith('Entering: get_me')
            assert caplog.records[-1].getMessage().startswith('Exiting: get_me')

    @pytest.mark.parametrize(
        'acd_in,maxsize,acd',
        [(True, 1024, True), (False, 1024, False), (0, 0, True), (None, None, True)],
    )
    def test_callback_data_maxsize(self, bot, acd_in, maxsize, acd):
        bot = ExtBot(bot.token, arbitrary_callback_data=acd_in)
        assert bot.arbitrary_callback_data == acd
        assert bot.callback_data_cache.maxsize == maxsize

    @flaky(3, 1)
    @pytest.mark.asyncio
    async def test_invalid_token_server_response(self, monkeypatch):
        monkeypatch.setattr('telegram.Bot._validate_token', lambda x, y: '')
        bot = Bot('12')
        with pytest.raises(InvalidToken):
            await bot.get_me()

    @pytest.mark.asyncio
    async def test_unknown_kwargs(self, bot, monkeypatch):
        async def post(url, data, timeout):
            if not all([data['unknown_kwarg_1'] == 7, data['unknown_kwarg_2'] == 5]):
                pytest.fail('got wrong parameters')
            return True

        monkeypatch.setattr(bot.request, 'post', post)
        await bot.send_message(
            123, 'text', api_kwargs={'unknown_kwarg_1': 7, 'unknown_kwarg_2': 5}
        )

    @flaky(3, 1)
    @pytest.mark.asyncio
    @pytest.mark.timeout(10)
    async def test_get_me_and_properties(self, bot: Bot):
        get_me_bot = await bot.get_me()

        assert isinstance(get_me_bot, User)
        assert get_me_bot.id == bot.id
        assert get_me_bot.username == bot.username
        assert get_me_bot.first_name == bot.first_name
        assert get_me_bot.last_name == bot.last_name
        assert get_me_bot.name == bot.name
        assert get_me_bot.can_join_groups == bot.can_join_groups
        assert get_me_bot.can_read_all_group_messages == bot.can_read_all_group_messages
        assert get_me_bot.supports_inline_queries == bot.supports_inline_queries
        assert f'https://t.me/{get_me_bot.username}' == bot.link

    @pytest.mark.asyncio
    async def test_equality(self):
        a = Bot(FALLBACKS[0]["token"])
        await a.do_init()
        b = Bot(FALLBACKS[0]["token"])
        await b.do_init()
        c = Bot(FALLBACKS[1]["token"])
        await c.do_init()
        d = Update(123456789)

        assert a == b
        assert hash(a) == hash(b)
        assert a is not b

        assert a != c
        assert hash(a) != hash(c)

        assert a != d
        assert hash(a) != hash(d)

    @flaky(3, 1)
    @pytest.mark.asyncio
    async def test_to_dict(self, bot):
        to_dict_bot = bot.to_dict()

        assert isinstance(to_dict_bot, dict)
        assert to_dict_bot["id"] == bot.id
        assert to_dict_bot["username"] == bot.username
        assert to_dict_bot["first_name"] == bot.first_name
        if bot.last_name:
            assert to_dict_bot["last_name"] == bot.last_name

    @pytest.mark.parametrize(
        'bot_method_name',
        argvalues=[
            name
            for name, _ in inspect.getmembers(Bot, predicate=inspect.isfunction)
            if not name.startswith('_')
            and name
            not in [
                'de_json',
                'de_list',
                'to_dict',
                'to_json',
                'log',
                'parse_data',
                'get_updates',
                'getUpdates',
                'do_init',
                'do_teardown',
            ]
        ],
    )
    @pytest.mark.asyncio
    async def test_defaults_handling(self, bot_method_name, bot, raw_bot, monkeypatch):
        """
        Here we check that the bot methods handle tg.ext.Defaults correctly. This has two parts:

        1. Check that ExtBot actually inserts the defaults values correctly
        2. Check that tg.Bot just replaces `DefaultValue(obj)` with `obj`, i.e. that it doesn't
            pass any `DefaultValue` instances to Request. See the docstring of
            tg.Bot._insert_defaults for details on why we need that

        As for most defaults,
        we can't really check the effect, we just check if we're passing the correct kwargs to
        Request.post. As bot method tests a scattered across the different test files, we do
        this here in one place.

        The same test is also run for all the shortcuts (Message.reply_text) etc in the
        corresponding tests.

        Finally, there are some tests for Defaults.{parse_mode, quote, allow_sending_without_reply}
        at the appropriate places, as those are the only things we can actually check.
        """
        # Check that ExtBot does the right thing
        bot_method = getattr(bot, bot_method_name)
        assert await check_defaults_handling(bot_method, bot)

        # check that tg.Bot does the right thing
        # make_assertion basically checks everything that happens in
        # Bot._insert_defaults and Bot._insert_defaults_for_ilq_results
        def make_assertion(_, data, timeout=None):
            # Check regular kwargs
            for k, v in data.items():
                if isinstance(v, DefaultValue):
                    pytest.fail(f'Parameter {k} was passed as DefaultValue to request')
                elif isinstance(v, InputMedia) and isinstance(v.parse_mode, DefaultValue):
                    pytest.fail(f'Parameter {k} has a DefaultValue parse_mode')
                # Check InputMedia
                elif k == 'media' and isinstance(v, list):
                    if any(isinstance(med.parse_mode, DefaultValue) for med in v):
                        pytest.fail('One of the media items has a DefaultValue parse_mode')
            # Check timeout
            if isinstance(timeout, DefaultValue):
                pytest.fail('Parameter timeout was passed as DefaultValue to request')
            # Check inline query results
            if bot_method_name.lower().replace('_', '') == 'answerinlinequery':
                for result_dict in data['results']:
                    if isinstance(result_dict.get('parse_mode'), DefaultValue):
                        pytest.fail('InlineQueryResult has DefaultValue parse_mode')
                    imc = result_dict.get('input_message_content')
                    if imc and isinstance(imc.get('parse_mode'), DefaultValue):
                        pytest.fail(
                            'InlineQueryResult is InputMessageContext with DefaultValue parse_mode'
                        )
                    if imc and isinstance(imc.get('disable_web_page_preview'), DefaultValue):
                        pytest.fail(
                            'InlineQueryResult is InputMessageContext with DefaultValue '
                            'disable_web_page_preview '
                        )
            # Check datetime conversion
            until_date = data.pop('until_date', None)
            if until_date and until_date != 946684800:
                pytest.fail('Naive until_date was not interpreted as UTC')

            if bot_method_name in ['get_file', 'getFile']:
                # The get_file methods try to check if the result is a local file
                return File(file_id='result', file_unique_id='result').to_dict()

        method = getattr(raw_bot, bot_method_name)
        signature = inspect.signature(method)
        kwargs_need_default = [
            kwarg
            for kwarg, value in signature.parameters.items()
            if isinstance(value.default, DefaultValue)
        ]
        monkeypatch.setattr(raw_bot.request, 'post', make_assertion)
        method(**build_kwargs(inspect.signature(method), kwargs_need_default))

    def test_ext_bot_signature(self):
        """
        Here we make sure that all methods of ext.ExtBot have the same signature as the
        corresponding methods of tg.Bot.
        """
        # Some methods of ext.ExtBot
        global_extra_args = set()
        extra_args_per_method = defaultdict(
            set, {'__init__': {'arbitrary_callback_data', 'defaults'}}
        )
        different_hints_per_method = defaultdict(set, {'__setattr__': {'ext_bot'}})

        for name, method in inspect.getmembers(Bot, predicate=inspect.isfunction):
            signature = inspect.signature(method)
            ext_signature = inspect.signature(getattr(ExtBot, name))

            assert (
                ext_signature.return_annotation == signature.return_annotation
            ), f'Wrong return annotation for method {name}'
            assert (
                set(signature.parameters)
                == set(ext_signature.parameters) - global_extra_args - extra_args_per_method[name]
            ), f'Wrong set of parameters for method {name}'
            for param_name, param in signature.parameters.items():
                if param_name in different_hints_per_method[name]:
                    continue
                assert (
                    param.annotation == ext_signature.parameters[param_name].annotation
                ), f'Wrong annotation for parameter {param_name} of method {name}'
                assert (
                    param.default == ext_signature.parameters[param_name].default
                ), f'Wrong default value for parameter {param_name} of method {name}'
                assert (
                    param.kind == ext_signature.parameters[param_name].kind
                ), f'Wrong parameter kind for parameter {param_name} of method {name}'

    @flaky(3, 1)
    @pytest.mark.asyncio
    async def test_forward_message(self, bot, chat_id, message):
        forward_message = await bot.forward_message(
            chat_id, from_chat_id=chat_id, message_id=message.message_id
        )

        assert forward_message.text == message.text
        assert forward_message.forward_from.username == message.from_user.username
        assert isinstance(forward_message.forward_date, dtm.datetime)

    @flaky(3, 1)
    @pytest.mark.asyncio
    async def test_delete_message(self, bot, chat_id):
        message = await bot.send_message(chat_id, text='will be deleted')
        asyncio.sleep(2)

        assert await bot.delete_message(chat_id=chat_id, message_id=message.message_id) is True

    @flaky(3, 1)
    @pytest.mark.asyncio
    async def test_delete_message_old_message(self, bot, chat_id):
        with pytest.raises(BadRequest):
            # Considering that the first message is old enough
            await bot.delete_message(chat_id=chat_id, message_id=1)

    # send_photo, send_audio, send_document, send_sticker, send_video, send_voice, send_video_note,
    # send_media_group and send_animation are tested in their respective test modules. No need to
    # duplicate here.

    @flaky(3, 1)
    @pytest.mark.asyncio
    async def test_send_venue(self, bot, chat_id):
        longitude = -46.788279
        latitude = -23.691288
        title = 'title'
        address = 'address'
        foursquare_id = 'foursquare id'
        foursquare_type = 'foursquare type'
        google_place_id = 'google_place id'
        google_place_type = 'google_place type'

        message = await bot.send_venue(
            chat_id=chat_id,
            title=title,
            address=address,
            latitude=latitude,
            longitude=longitude,
            foursquare_id=foursquare_id,
            foursquare_type=foursquare_type,
        )

        assert message.venue
        assert message.venue.title == title
        assert message.venue.address == address
        assert message.venue.location.latitude == latitude
        assert message.venue.location.longitude == longitude
        assert message.venue.foursquare_id == foursquare_id
        assert message.venue.foursquare_type == foursquare_type
        assert message.venue.google_place_id is None
        assert message.venue.google_place_type is None

        message = await bot.send_venue(
            chat_id=chat_id,
            title=title,
            address=address,
            latitude=latitude,
            longitude=longitude,
            google_place_id=google_place_id,
            google_place_type=google_place_type,
        )

        assert message.venue
        assert message.venue.title == title
        assert message.venue.address == address
        assert message.venue.location.latitude == latitude
        assert message.venue.location.longitude == longitude
        assert message.venue.google_place_id == google_place_id
        assert message.venue.google_place_type == google_place_type
        assert message.venue.foursquare_id is None
        assert message.venue.foursquare_type is None

    @flaky(3, 1)
    @pytest.mark.xfail(raises=RetryAfter)
    @pytest.mark.skipif(
        python_implementation() == 'PyPy', reason='Unstable on pypy for some reason'
    )
    @pytest.mark.asyncio
    async def test_send_contact(self, bot, chat_id):
        phone_number = '+11234567890'
        first_name = 'Leandro'
        last_name = 'Toledo'
        message = await bot.send_contact(
            chat_id=chat_id, phone_number=phone_number, first_name=first_name, last_name=last_name
        )

        assert message.contact
        assert message.contact.phone_number == phone_number
        assert message.contact.first_name == first_name
        assert message.contact.last_name == last_name

    # TODO: Add bot to group to test polls too

    @flaky(3, 1)
    @pytest.mark.parametrize(
        'reply_markup',
        [
            None,
            InlineKeyboardMarkup.from_button(
                InlineKeyboardButton(text='text', callback_data='data')
            ),
            InlineKeyboardMarkup.from_button(
                InlineKeyboardButton(text='text', callback_data='data')
            ).to_dict(),
        ],
    )
    @pytest.mark.asyncio
    async def test_send_and_stop_poll(self, bot, super_group_id, reply_markup):
        question = 'Is this a test?'
        answers = ['Yes', 'No', 'Maybe']
        message = await bot.send_poll(
            chat_id=super_group_id,
            question=question,
            options=answers,
            is_anonymous=False,
            allows_multiple_answers=True,
            timeout=60,
        )

        assert message.poll
        assert message.poll.question == question
        assert message.poll.options[0].text == answers[0]
        assert message.poll.options[1].text == answers[1]
        assert message.poll.options[2].text == answers[2]
        assert not message.poll.is_anonymous
        assert message.poll.allows_multiple_answers
        assert not message.poll.is_closed
        assert message.poll.type == Poll.REGULAR

        # Since only the poll and not the complete message is returned, we can't check that the
        # reply_markup is correct. So we just test that sending doesn't give an error.
        poll = await bot.stop_poll(
            chat_id=super_group_id,
            message_id=message.message_id,
            reply_markup=reply_markup,
            timeout=60,
        )
        assert isinstance(poll, Poll)
        assert poll.is_closed
        assert poll.options[0].text == answers[0]
        assert poll.options[0].voter_count == 0
        assert poll.options[1].text == answers[1]
        assert poll.options[1].voter_count == 0
        assert poll.options[2].text == answers[2]
        assert poll.options[2].voter_count == 0
        assert poll.question == question
        assert poll.total_voter_count == 0

        explanation = '[Here is a link](https://google.com)'
        explanation_entities = [
            MessageEntity(MessageEntity.TEXT_LINK, 0, 14, url='https://google.com')
        ]
        message_quiz = await bot.send_poll(
            chat_id=super_group_id,
            question=question,
            options=answers,
            type=Poll.QUIZ,
            correct_option_id=2,
            is_closed=True,
            explanation=explanation,
            explanation_parse_mode=ParseMode.MARKDOWN_V2,
        )
        assert message_quiz.poll.correct_option_id == 2
        assert message_quiz.poll.type == Poll.QUIZ
        assert message_quiz.poll.is_closed
        assert message_quiz.poll.explanation == 'Here is a link'
        assert message_quiz.poll.explanation_entities == explanation_entities

    @flaky(3, 1)
    @pytest.mark.parametrize(['open_period', 'close_date'], [(5, None), (None, True)])
    @pytest.mark.asyncio
    async def test_send_open_period(self, bot, super_group_id, open_period, close_date):
        question = 'Is this a test?'
        answers = ['Yes', 'No', 'Maybe']
        reply_markup = InlineKeyboardMarkup.from_button(
            InlineKeyboardButton(text='text', callback_data='data')
        )

        if close_date:
            close_date = dtm.datetime.utcnow() + dtm.timedelta(seconds=5)

        message = await bot.send_poll(
            chat_id=super_group_id,
            question=question,
            options=answers,
            is_anonymous=False,
            allows_multiple_answers=True,
            timeout=60,
            open_period=open_period,
            close_date=close_date,
        )
        await asyncio.sleep(5.1)
        new_message = await bot.edit_message_reply_markup(
            chat_id=super_group_id,
            message_id=message.message_id,
            reply_markup=reply_markup,
            timeout=60,
        )
        assert new_message.poll.id == message.poll.id
        assert new_message.poll.is_closed

    @flaky(5, 1)
    @pytest.mark.timeout(10)
    @pytest.mark.asyncio
    async def test_send_close_date_default_tz(self, tz_bot, super_group_id):
        question = 'Is this a test?'
        answers = ['Yes', 'No', 'Maybe']
        reply_markup = InlineKeyboardMarkup.from_button(
            InlineKeyboardButton(text='text', callback_data='data')
        )

        aware_close_date = dtm.datetime.now(tz=tz_bot.defaults.tzinfo) + dtm.timedelta(seconds=5)
        close_date = aware_close_date.replace(tzinfo=None)

        message = await tz_bot.send_poll(
            chat_id=super_group_id,
            question=question,
            options=answers,
            close_date=close_date,
            timeout=60,
        )
        assert message.poll.close_date == aware_close_date.replace(microsecond=0)

        time.sleep(5.1)

        new_message = await tz_bot.edit_message_reply_markup(
            chat_id=super_group_id,
            message_id=message.message_id,
            reply_markup=reply_markup,
            timeout=60,
        )
        assert new_message.poll.id == message.poll.id
        assert new_message.poll.is_closed

    @flaky(3, 1)
    @pytest.mark.asyncio
    async def test_send_poll_explanation_entities(self, bot, chat_id):
        test_string = 'Italic Bold Code'
        entities = [
            MessageEntity(MessageEntity.ITALIC, 0, 6),
            MessageEntity(MessageEntity.ITALIC, 7, 4),
            MessageEntity(MessageEntity.ITALIC, 12, 4),
        ]
        message = await bot.send_poll(
            chat_id,
            'question',
            options=['a', 'b'],
            correct_option_id=0,
            type=Poll.QUIZ,
            explanation=test_string,
            explanation_entities=entities,
        )

        assert message.poll.explanation == test_string
        assert message.poll.explanation_entities == entities

    @flaky(3, 1)
    @pytest.mark.parametrize('default_bot', [{'parse_mode': 'Markdown'}], indirect=True)
    @pytest.mark.asyncio
    async def test_send_poll_default_parse_mode(self, default_bot, super_group_id):
        explanation = 'Italic Bold Code'
        explanation_markdown = '_Italic_ *Bold* `Code`'
        question = 'Is this a test?'
        answers = ['Yes', 'No', 'Maybe']

        message = await default_bot.send_poll(
            chat_id=super_group_id,
            question=question,
            options=answers,
            type=Poll.QUIZ,
            correct_option_id=2,
            is_closed=True,
            explanation=explanation_markdown,
        )
        assert message.poll.explanation == explanation
        assert message.poll.explanation_entities == [
            MessageEntity(MessageEntity.ITALIC, 0, 6),
            MessageEntity(MessageEntity.BOLD, 7, 4),
            MessageEntity(MessageEntity.CODE, 12, 4),
        ]

        message = await default_bot.send_poll(
            chat_id=super_group_id,
            question=question,
            options=answers,
            type=Poll.QUIZ,
            correct_option_id=2,
            is_closed=True,
            explanation=explanation_markdown,
            explanation_parse_mode=None,
        )
        assert message.poll.explanation == explanation_markdown
        assert message.poll.explanation_entities == []

        message = await default_bot.send_poll(
            chat_id=super_group_id,
            question=question,
            options=answers,
            type=Poll.QUIZ,
            correct_option_id=2,
            is_closed=True,
            explanation=explanation_markdown,
            explanation_parse_mode='HTML',
        )
        assert message.poll.explanation == explanation_markdown
        assert message.poll.explanation_entities == []

    @flaky(3, 1)
    @pytest.mark.parametrize(
        'default_bot,custom',
        [
            ({'allow_sending_without_reply': True}, None),
            ({'allow_sending_without_reply': False}, None),
            ({'allow_sending_without_reply': False}, True),
        ],
        indirect=['default_bot'],
    )
    @pytest.mark.asyncio
    async def test_send_poll_default_allow_sending_without_reply(
        self, default_bot, chat_id, custom
    ):
        question = 'Is this a test?'
        answers = ['Yes', 'No', 'Maybe']
        reply_to_message = await default_bot.send_message(chat_id, 'test')
        await reply_to_message.delete()
        if custom is not None:
            message = await default_bot.send_poll(
                chat_id,
                question=question,
                options=answers,
                allow_sending_without_reply=custom,
                reply_to_message_id=reply_to_message.message_id,
            )
            assert message.reply_to_message is None
        elif default_bot.defaults.allow_sending_without_reply:
            message = await default_bot.send_poll(
                chat_id,
                question=question,
                options=answers,
                reply_to_message_id=reply_to_message.message_id,
            )
            assert message.reply_to_message is None
        else:
            with pytest.raises(BadRequest, match='message not found'):
                await default_bot.send_poll(
                    chat_id,
                    question=question,
                    options=answers,
                    reply_to_message_id=reply_to_message.message_id,
                )

    @flaky(3, 1)
    @pytest.mark.parametrize('emoji', Dice.ALL_EMOJI + [None])
    @pytest.mark.asyncio
    async def test_send_dice(self, bot, chat_id, emoji):
        message = await bot.send_dice(chat_id, emoji=emoji)

        assert message.dice
        if emoji is None:
            assert message.dice.emoji == Dice.DICE
        else:
            assert message.dice.emoji == emoji

    @flaky(3, 1)
    @pytest.mark.parametrize(
        'default_bot,custom',
        [
            ({'allow_sending_without_reply': True}, None),
            ({'allow_sending_without_reply': False}, None),
            ({'allow_sending_without_reply': False}, True),
        ],
        indirect=['default_bot'],
    )
    @pytest.mark.asyncio
    async def test_send_dice_default_allow_sending_without_reply(
        self, default_bot, chat_id, custom
    ):
        reply_to_message = await default_bot.send_message(chat_id, 'test')
        await reply_to_message.delete()
        if custom is not None:
            message = await default_bot.send_dice(
                chat_id,
                allow_sending_without_reply=custom,
                reply_to_message_id=reply_to_message.message_id,
            )
            assert message.reply_to_message is None
        elif default_bot.defaults.allow_sending_without_reply:
            message = await default_bot.send_dice(
                chat_id,
                reply_to_message_id=reply_to_message.message_id,
            )
            assert message.reply_to_message is None
        else:
            with pytest.raises(BadRequest, match='message not found'):
                await default_bot.send_dice(
                    chat_id, reply_to_message_id=reply_to_message.message_id
                )

    @flaky(3, 1)
    @pytest.mark.parametrize(
        'chat_action',
        [
            ChatAction.FIND_LOCATION,
            ChatAction.RECORD_VIDEO,
            ChatAction.RECORD_VIDEO_NOTE,
            ChatAction.RECORD_VOICE,
            ChatAction.TYPING,
            ChatAction.UPLOAD_DOCUMENT,
            ChatAction.UPLOAD_PHOTO,
            ChatAction.UPLOAD_VIDEO,
            ChatAction.UPLOAD_VIDEO_NOTE,
            ChatAction.UPLOAD_VOICE,
        ],
    )
    @pytest.mark.asyncio
    async def test_send_chat_action(self, bot, chat_id, chat_action):
        assert await bot.send_chat_action(chat_id, chat_action)
        with pytest.raises(BadRequest, match='Wrong parameter action'):
            bot.send_chat_action(chat_id, 'unknown action')

    # TODO: Needs improvement. We need incoming inline query to test answer.
    @pytest.mark.asyncio
    async def test_answer_inline_query(self, monkeypatch, bot):
        # For now just test that our internals pass the correct data
        async def test(url, data, *args, **kwargs):
            return data == {
                'cache_time': 300,
                'results': [
                    {
                        'title': 'first',
                        'id': '11',
                        'type': 'article',
                        'input_message_content': {'message_text': 'first'},
                    },
                    {
                        'title': 'second',
                        'id': '12',
                        'type': 'article',
                        'input_message_content': {'message_text': 'second'},
                    },
                ],
                'next_offset': '42',
                'switch_pm_parameter': 'start_pm',
                'inline_query_id': 1234,
                'is_personal': True,
                'switch_pm_text': 'switch pm',
            }

        monkeypatch.setattr(bot.request, 'post', test)
        results = [
            InlineQueryResultArticle('11', 'first', InputTextMessageContent('first')),
            InlineQueryResultArticle('12', 'second', InputTextMessageContent('second')),
        ]

        assert await bot.answer_inline_query(
            1234,
            results=results,
            cache_time=300,
            is_personal=True,
            next_offset='42',
            switch_pm_text='switch pm',
            switch_pm_parameter='start_pm',
        )
        monkeypatch.delattr(bot.request, 'post')

    @pytest.mark.asyncio
    async def test_answer_inline_query_no_default_parse_mode(self, monkeypatch, bot):
        async def test(url, data, *args, **kwargs):
            return data == {
                'cache_time': 300,
                'results': [
                    {
                        'title': 'test_result',
                        'id': '123',
                        'type': 'document',
                        'document_url': 'https://raw.githubusercontent.com/'
                        'python-telegram-bot/logos/master/logo/png/'
                        'ptb-logo_240.png',
                        'mime_type': 'image/png',
                        'caption': 'ptb_logo',
                    }
                ],
                'next_offset': '42',
                'switch_pm_parameter': 'start_pm',
                'inline_query_id': 1234,
                'is_personal': True,
                'switch_pm_text': 'switch pm',
            }

        monkeypatch.setattr(bot.request, 'post', test)
        results = [
            InlineQueryResultDocument(
                id='123',
                document_url='https://raw.githubusercontent.com/python-telegram-bot/logos/master/'
                'logo/png/ptb-logo_240.png',
                title='test_result',
                mime_type='image/png',
                caption='ptb_logo',
            )
        ]

        assert await bot.answer_inline_query(
            1234,
            results=results,
            cache_time=300,
            is_personal=True,
            next_offset='42',
            switch_pm_text='switch pm',
            switch_pm_parameter='start_pm',
        )

    @pytest.mark.parametrize('default_bot', [{'parse_mode': 'Markdown'}], indirect=True)
    @pytest.mark.asyncio
    async def test_answer_inline_query_default_parse_mode(self, monkeypatch, default_bot):
        async def test(url, data, *args, **kwargs):
            return data == {
                'cache_time': 300,
                'results': [
                    {
                        'title': 'test_result',
                        'id': '123',
                        'type': 'document',
                        'document_url': 'https://raw.githubusercontent.com/'
                        'python-telegram-bot/logos/master/logo/png/'
                        'ptb-logo_240.png',
                        'mime_type': 'image/png',
                        'caption': 'ptb_logo',
                        'parse_mode': 'Markdown',
                    }
                ],
                'next_offset': '42',
                'switch_pm_parameter': 'start_pm',
                'inline_query_id': 1234,
                'is_personal': True,
                'switch_pm_text': 'switch pm',
            }

        monkeypatch.setattr(default_bot.request, 'post', test)
        results = [
            InlineQueryResultDocument(
                id='123',
                document_url='https://raw.githubusercontent.com/python-telegram-bot/logos/master/'
                'logo/png/ptb-logo_240.png',
                title='test_result',
                mime_type='image/png',
                caption='ptb_logo',
            )
        ]

        assert await default_bot.answer_inline_query(
            1234,
            results=results,
            cache_time=300,
            is_personal=True,
            next_offset='42',
            switch_pm_text='switch pm',
            switch_pm_parameter='start_pm',
        )

    @pytest.mark.asyncio
    async def test_answer_inline_query_current_offset_error(self, bot, inline_results):
        with pytest.raises(ValueError, match=('`current_offset` and `next_offset`')):
            await bot.answer_inline_query(
                1234, results=inline_results, next_offset=42, current_offset=51
            )

    @pytest.mark.parametrize(
        'current_offset,num_results,id_offset,expected_next_offset',
        [
            ('', MAX_INLINE_QUERY_RESULTS, 1, 1),
            (1, MAX_INLINE_QUERY_RESULTS, 51, 2),
            (5, 3, 251, ''),
        ],
    )
    @pytest.mark.asyncio
    async def test_answer_inline_query_current_offset_1(
        self,
        monkeypatch,
        bot,
        inline_results,
        current_offset,
        num_results,
        id_offset,
        expected_next_offset,
    ):
        # For now just test that our internals pass the correct data
        async def make_assertion(url, data, *args, **kwargs):
            results = data['results']
            length_matches = len(results) == num_results
            ids_match = all(int(res['id']) == id_offset + i for i, res in enumerate(results))
            next_offset_matches = data['next_offset'] == str(expected_next_offset)
            return length_matches and ids_match and next_offset_matches

        monkeypatch.setattr(bot.request, 'post', make_assertion)

        assert await bot.answer_inline_query(
            1234, results=inline_results, current_offset=current_offset
        )

    @pytest.mark.asyncio
    async def test_answer_inline_query_current_offset_2(self, monkeypatch, bot, inline_results):
        # For now just test that our internals pass the correct data
        async def make_assertion(url, data, *args, **kwargs):
            results = data['results']
            length_matches = len(results) == MAX_INLINE_QUERY_RESULTS
            ids_match = all(int(res['id']) == 1 + i for i, res in enumerate(results))
            next_offset_matches = data['next_offset'] == '1'
            return length_matches and ids_match and next_offset_matches

        monkeypatch.setattr(bot.request, 'post', make_assertion)

        assert await bot.answer_inline_query(1234, results=inline_results, current_offset=0)

        inline_results = inline_results[:30]

        async def make_assertion(url, data, *args, **kwargs):
            results = data['results']
            length_matches = len(results) == 30
            ids_match = all(int(res['id']) == 1 + i for i, res in enumerate(results))
            next_offset_matches = data['next_offset'] == ''
            return length_matches and ids_match and next_offset_matches

        monkeypatch.setattr(bot.request, 'post', make_assertion)

        assert await bot.answer_inline_query(1234, results=inline_results, current_offset=0)

    @pytest.mark.asyncio
    async def test_answer_inline_query_current_offset_callback(self, monkeypatch, bot, caplog):
        # For now just test that our internals pass the correct data
        async def make_assertion(url, data, *args, **kwargs):
            results = data['results']
            length = len(results) == 5
            ids = all(int(res['id']) == 6 + i for i, res in enumerate(results))
            next_offset = data['next_offset'] == '2'
            return length and ids and next_offset

        monkeypatch.setattr(bot.request, 'post', make_assertion)

        assert await bot.answer_inline_query(
            1234, results=inline_results_callback, current_offset=1
        )

        async def make_assertion(url, data, *args, **kwargs):
            results = data['results']
            length = results == []
            next_offset = data['next_offset'] == ''
            return length and next_offset

        monkeypatch.setattr(bot.request, 'post', make_assertion)

        assert await bot.answer_inline_query(
            1234, results=inline_results_callback, current_offset=6
        )

    @flaky(3, 1)
    @pytest.mark.asyncio
    async def test_get_user_profile_photos(self, bot, chat_id):
        user_profile_photos = await bot.get_user_profile_photos(chat_id)

        assert user_profile_photos.photos[0][0].file_size == 5403

    @flaky(3, 1)
    @pytest.mark.asyncio
    async def test_get_one_user_profile_photo(self, bot, chat_id):
        user_profile_photos = await bot.get_user_profile_photos(chat_id, offset=0, limit=1)
        assert user_profile_photos.photos[0][0].file_size == 5403

    # get_file is tested multiple times in the test_*media* modules.
    # Here we only test the behaviour for bot apis in local mode
<<<<<<< HEAD
    @pytest.mark.asyncio
    async def test_get_file_local_mode(self, bot, monkeypatch):
        path = str(Path.cwd() / 'tests' / 'data' / 'game.gif')
=======
    def test_get_file_local_mode(self, bot, monkeypatch):
        path = str(data_file('game.gif'))
>>>>>>> 1adc96c1

        async def _post(*args, **kwargs):
            return {
                'file_id': None,
                'file_unique_id': None,
                'file_size': None,
                'file_path': path,
            }

        monkeypatch.setattr(bot, '_post', _post)

        resulting_path = (await bot.get_file('file_id')).file_path
        assert bot.token not in resulting_path
        assert resulting_path == path
        monkeypatch.delattr(bot, '_post')

    # TODO: Needs improvement. No feasible way to test until bots can add members.
    @pytest.mark.asyncio
    async def test_ban_chat_member(self, monkeypatch, bot):
        async def test(url, data, *args, **kwargs):
            chat_id = data['chat_id'] == 2
            user_id = data['user_id'] == 32
            until_date = data.get('until_date', 1577887200) == 1577887200
            revoke_msgs = data.get('revoke_messages', True) is True
            return chat_id and user_id and until_date and revoke_msgs

        monkeypatch.setattr(bot.request, 'post', test)
        until = from_timestamp(1577887200)

        assert await bot.ban_chat_member(2, 32)
        assert await bot.ban_chat_member(2, 32, until_date=until)
        assert await bot.ban_chat_member(2, 32, until_date=1577887200)
        assert bot.ban_chat_member(2, 32, revoke_messages=True)
        monkeypatch.delattr(bot.request, 'post')

    @pytest.mark.asyncio
    async def test_ban_chat_member_default_tz(self, monkeypatch, tz_bot):
        until = dtm.datetime(2020, 1, 11, 16, 13)
        until_timestamp = to_timestamp(until, tzinfo=tz_bot.defaults.tzinfo)

        async def test(url, data, *args, **kwargs):
            chat_id = data['chat_id'] == 2
            user_id = data['user_id'] == 32
            until_date = data.get('until_date', until_timestamp) == until_timestamp
            return chat_id and user_id and until_date

        monkeypatch.setattr(tz_bot.request, 'post', test)

        assert await tz_bot.ban_chat_member(2, 32)
        assert await tz_bot.ban_chat_member(2, 32, until_date=until)
        assert await tz_bot.ban_chat_member(2, 32, until_date=until_timestamp)

    # TODO: Needs improvement.
    @pytest.mark.parametrize('only_if_banned', [True, False, None])
    @pytest.mark.asyncio
    async def test_unban_chat_member(self, monkeypatch, bot, only_if_banned):
        async def make_assertion(url, data, *args, **kwargs):
            chat_id = data['chat_id'] == 2
            user_id = data['user_id'] == 32
            o_i_b = data.get('only_if_banned', None) == only_if_banned
            return chat_id and user_id and o_i_b

        monkeypatch.setattr(bot.request, 'post', make_assertion)

        assert await bot.unban_chat_member(2, 32, only_if_banned=only_if_banned)

    @pytest.mark.asyncio
    async def test_set_chat_permissions(self, monkeypatch, bot, chat_permissions):
        async def test(url, data, *args, **kwargs):
            chat_id = data['chat_id'] == 2
            permissions = data['permissions'] == chat_permissions.to_dict()
            return chat_id and permissions

        monkeypatch.setattr(bot.request, 'post', test)

        assert await bot.set_chat_permissions(2, chat_permissions)

    @pytest.mark.asyncio
    async def test_set_chat_administrator_custom_title(self, monkeypatch, bot):
        async def test(url, data, *args, **kwargs):
            chat_id = data['chat_id'] == 2
            user_id = data['user_id'] == 32
            custom_title = data['custom_title'] == 'custom_title'
            return chat_id and user_id and custom_title

        monkeypatch.setattr(bot.request, 'post', test)
        assert await bot.set_chat_administrator_custom_title(2, 32, 'custom_title')

    # TODO: Needs improvement. Need an incoming callbackquery to test
    @pytest.mark.asyncio
    async def test_answer_callback_query(self, monkeypatch, bot):
        # For now just test that our internals pass the correct data
        async def test(url, data, *args, **kwargs):
            return data == {
                'callback_query_id': 23,
                'show_alert': True,
                'url': 'no_url',
                'cache_time': 1,
                'text': 'answer',
            }

        monkeypatch.setattr(bot.request, 'post', test)

        assert await bot.answer_callback_query(
            23, text='answer', show_alert=True, url='no_url', cache_time=1
        )

    @flaky(3, 1)
    @pytest.mark.asyncio
    async def test_edit_message_text(self, bot, message):
        message = await bot.edit_message_text(
            text='new_text',
            chat_id=message.chat_id,
            message_id=message.message_id,
            parse_mode='HTML',
            disable_web_page_preview=True,
        )

        assert message.text == 'new_text'

    @flaky(3, 1)
    @pytest.mark.asyncio
    async def test_edit_message_text_entities(self, bot, message):
        test_string = 'Italic Bold Code'
        entities = [
            MessageEntity(MessageEntity.ITALIC, 0, 6),
            MessageEntity(MessageEntity.ITALIC, 7, 4),
            MessageEntity(MessageEntity.ITALIC, 12, 4),
        ]
        message = await bot.edit_message_text(
            text=test_string,
            chat_id=message.chat_id,
            message_id=message.message_id,
            entities=entities,
        )

        assert message.text == test_string
        assert message.entities == entities

    @flaky(3, 1)
    @pytest.mark.parametrize('default_bot', [{'parse_mode': 'Markdown'}], indirect=True)
    @pytest.mark.asyncio
    async def test_edit_message_text_default_parse_mode(self, default_bot, message):
        test_string = 'Italic Bold Code'
        test_markdown_string = '_Italic_ *Bold* `Code`'

        message = await default_bot.edit_message_text(
            text=test_markdown_string,
            chat_id=message.chat_id,
            message_id=message.message_id,
            disable_web_page_preview=True,
        )
        assert message.text_markdown == test_markdown_string
        assert message.text == test_string

        message = await default_bot.edit_message_text(
            text=test_markdown_string,
            chat_id=message.chat_id,
            message_id=message.message_id,
            parse_mode=None,
            disable_web_page_preview=True,
        )
        assert message.text == test_markdown_string
        assert message.text_markdown == escape_markdown(test_markdown_string)

        message = await default_bot.edit_message_text(
            text=test_markdown_string,
            chat_id=message.chat_id,
            message_id=message.message_id,
            disable_web_page_preview=True,
        )
        message = await default_bot.edit_message_text(
            text=test_markdown_string,
            chat_id=message.chat_id,
            message_id=message.message_id,
            parse_mode='HTML',
            disable_web_page_preview=True,
        )
        assert message.text == test_markdown_string
        assert message.text_markdown == escape_markdown(test_markdown_string)

    @pytest.mark.skip(reason='need reference to an inline message')
    @pytest.mark.asyncio
    async def test_edit_message_text_inline(self):
        pass

    @flaky(3, 1)
    @pytest.mark.asyncio
    async def test_edit_message_caption(self, bot, media_message):
        message = await bot.edit_message_caption(
            caption='new_caption',
            chat_id=media_message.chat_id,
            message_id=media_message.message_id,
        )

        assert message.caption == 'new_caption'

    @flaky(3, 1)
    @pytest.mark.asyncio
    async def test_edit_message_caption_entities(self, bot, media_message):
        test_string = 'Italic Bold Code'
        entities = [
            MessageEntity(MessageEntity.ITALIC, 0, 6),
            MessageEntity(MessageEntity.ITALIC, 7, 4),
            MessageEntity(MessageEntity.ITALIC, 12, 4),
        ]
        message = await bot.edit_message_caption(
            caption=test_string,
            chat_id=media_message.chat_id,
            message_id=media_message.message_id,
            caption_entities=entities,
        )

        assert message.caption == test_string
        assert message.caption_entities == entities

    # edit_message_media is tested in test_inputmedia

    @flaky(3, 1)
    @pytest.mark.parametrize('default_bot', [{'parse_mode': 'Markdown'}], indirect=True)
    @pytest.mark.asyncio
    async def test_edit_message_caption_default_parse_mode(self, default_bot, media_message):
        test_string = 'Italic Bold Code'
        test_markdown_string = '_Italic_ *Bold* `Code`'

        message = await default_bot.edit_message_caption(
            caption=test_markdown_string,
            chat_id=media_message.chat_id,
            message_id=media_message.message_id,
        )
        assert message.caption_markdown == test_markdown_string
        assert message.caption == test_string

        message = await default_bot.edit_message_caption(
            caption=test_markdown_string,
            chat_id=media_message.chat_id,
            message_id=media_message.message_id,
            parse_mode=None,
        )
        assert message.caption == test_markdown_string
        assert message.caption_markdown == escape_markdown(test_markdown_string)

        message = await default_bot.edit_message_caption(
            caption=test_markdown_string,
            chat_id=media_message.chat_id,
            message_id=media_message.message_id,
        )
        message = await default_bot.edit_message_caption(
            caption=test_markdown_string,
            chat_id=media_message.chat_id,
            message_id=media_message.message_id,
            parse_mode='HTML',
        )
        assert message.caption == test_markdown_string
        assert message.caption_markdown == escape_markdown(test_markdown_string)

    @flaky(3, 1)
    @pytest.mark.asyncio
    async def test_edit_message_caption_with_parse_mode(self, bot, media_message):
        message = await bot.edit_message_caption(
            caption='new *caption*',
            parse_mode='Markdown',
            chat_id=media_message.chat_id,
            message_id=media_message.message_id,
        )

        assert message.caption == 'new caption'

    @pytest.mark.asyncio
    async def test_edit_message_caption_without_required(self, bot):
        with pytest.raises(ValueError, match='Both chat_id and message_id are required when'):
            await bot.edit_message_caption(caption='new_caption')

    @pytest.mark.skip(reason='need reference to an inline message')
    @pytest.mark.asyncio
    async def test_edit_message_caption_inline(self):
        pass

    @flaky(3, 1)
    @pytest.mark.asyncio
    async def test_edit_reply_markup(self, bot, message):
        new_markup = InlineKeyboardMarkup([[InlineKeyboardButton(text='test', callback_data='1')]])
        message = await bot.edit_message_reply_markup(
            chat_id=message.chat_id, message_id=message.message_id, reply_markup=new_markup
        )

        assert message is not True

    @pytest.mark.asyncio
    async def test_edit_message_reply_markup_without_required(self, bot):
        new_markup = InlineKeyboardMarkup([[InlineKeyboardButton(text='test', callback_data='1')]])
        with pytest.raises(ValueError, match='Both chat_id and message_id are required when'):
            await bot.edit_message_reply_markup(reply_markup=new_markup)

    @pytest.mark.skip(reason='need reference to an inline message')
    @pytest.mark.asyncio
    async def test_edit_reply_markup_inline(self):
        pass

    # TODO: Actually send updates to the test bot so this can be tested properly
    @flaky(3, 1)
    @pytest.mark.asyncio
    async def test_get_updates(self, bot):
        await bot.delete_webhook()  # make sure there is no webhook set if webhook tests failed
        updates = await bot.get_updates(timeout=1)

        assert isinstance(updates, list)
        if updates:
            assert isinstance(updates[0], Update)

    def test_get_updates_invalid_callback_data(self, bot, monkeypatch):
        def post(*args, **kwargs):
            return [
                Update(
                    17,
                    callback_query=CallbackQuery(
                        id=1,
                        from_user=None,
                        chat_instance=123,
                        data='invalid data',
                        message=Message(
                            1,
                            from_user=User(1, '', False),
                            date=None,
                            chat=Chat(1, ''),
                            text='Webhook',
                        ),
                    ),
                ).to_dict()
            ]

        bot.arbitrary_callback_data = True
        try:
            monkeypatch.setattr(bot.request, 'post', post)
            bot.delete_webhook()  # make sure there is no webhook set if webhook tests failed
            updates = bot.get_updates(timeout=1)

            assert isinstance(updates, list)
            assert len(updates) == 1
            assert isinstance(updates[0].callback_query.data, InvalidCallbackData)

        finally:
            # Reset b/c bots scope is session
            bot.arbitrary_callback_data = False

    @flaky(3, 1)
    @pytest.mark.asyncio
    async def test_set_webhook_get_webhook_info_and_delete_webhook(self, bot):
        url = 'https://python-telegram-bot.org/test/webhook'
        max_connections = 7
        allowed_updates = ['message']
        await bot.set_webhook(
            url,
            max_connections=max_connections,
            allowed_updates=allowed_updates,
            ip_address='198.51.100.142',
        )
        await asyncio.sleep(2)
        live_info = await bot.get_webhook_info()
        await asyncio.sleep(6)
        await bot.delete_webhook()
        await asyncio.sleep(2)
        info = await bot.get_webhook_info()
        assert info.url == ''
        assert live_info.url == url
        assert live_info.max_connections == max_connections
        assert live_info.allowed_updates == allowed_updates
        assert live_info.ip_address == '198.51.100.142'

    @pytest.mark.parametrize('drop_pending_updates', [True, False])
    @pytest.mark.asyncio
    async def test_set_webhook_delete_webhook_drop_pending_updates(
        self, bot, drop_pending_updates, monkeypatch
    ):
        async def assertion(url, data, *args, **kwargs):
            return bool(data.get('drop_pending_updates')) == drop_pending_updates

        monkeypatch.setattr(bot.request, 'post', assertion)

        assert await bot.set_webhook('', drop_pending_updates=drop_pending_updates)
        assert await bot.delete_webhook(drop_pending_updates=drop_pending_updates)

    @flaky(3, 1)
    @pytest.mark.asyncio
    async def test_leave_chat(self, bot):
        with pytest.raises(BadRequest, match='Chat not found'):
            await bot.leave_chat(-123456)

        with pytest.raises(NetworkError, match='Chat not found'):
            await bot.leave_chat(-123456)

    @flaky(3, 1)
    @pytest.mark.asyncio
    async def test_get_chat(self, bot, super_group_id):
        chat = await bot.get_chat(super_group_id)

        assert chat.type == 'supergroup'
        assert chat.title == f'>>> telegram.Bot(test) @{bot.username}'
        assert chat.id == int(super_group_id)

    @flaky(3, 1)
    @pytest.mark.asyncio
    async def test_get_chat_administrators(self, bot, channel_id):
        admins = await bot.get_chat_administrators(channel_id)
        assert isinstance(admins, list)

        for a in admins:
            assert a.status in ('administrator', 'creator')

    @flaky(3, 1)
    @pytest.mark.asyncio
    async def test_get_chat_members_count(self, bot, channel_id):
        count = await bot.get_chat_members_count(channel_id)
        assert isinstance(count, int)
        assert count > 3

    @flaky(3, 1)
    @pytest.mark.asyncio
    async def test_get_chat_member(self, bot, channel_id, chat_id):
        chat_member = await bot.get_chat_member(channel_id, chat_id)

        assert chat_member.status == 'administrator'
        assert chat_member.user.first_name == 'PTB'
        assert chat_member.user.last_name == 'Test user'

    @pytest.mark.skip(reason="Not implemented yet.")
    @pytest.mark.asyncio
    async def test_set_chat_sticker_set(self):
        pass

    @pytest.mark.skip(reason="Not implemented yet.")
    @pytest.mark.asyncio
    async def test_delete_chat_sticker_set(self):
        pass

    @flaky(3, 1)
    @pytest.mark.asyncio
    async def test_send_game(self, bot, chat_id):
        game_short_name = 'test_game'
        message = await bot.send_game(chat_id, game_short_name)

        assert message.game
        assert message.game.description == (
            'A no-op test game, for python-telegram-bot bot framework testing.'
        )
        assert message.game.animation.file_id != ''
        # We added some test bots later and for some reason the file size is not the same for them
        # so we accept three different sizes here. Shouldn't be too much of
        assert message.game.photo[0].file_size in [851, 4928, 850]

    @flaky(3, 1)
    @pytest.mark.parametrize(
        'default_bot,custom',
        [
            ({'allow_sending_without_reply': True}, None),
            ({'allow_sending_without_reply': False}, None),
            ({'allow_sending_without_reply': False}, True),
        ],
        indirect=['default_bot'],
    )
    @pytest.mark.asyncio
    async def test_send_game_default_allow_sending_without_reply(
        self, default_bot, chat_id, custom
    ):
        game_short_name = 'test_game'
        reply_to_message = await default_bot.send_message(chat_id, 'test')
        await reply_to_message.delete()
        if custom is not None:
            message = await default_bot.send_game(
                chat_id,
                game_short_name,
                allow_sending_without_reply=custom,
                reply_to_message_id=reply_to_message.message_id,
            )
            assert message.reply_to_message is None
        elif default_bot.defaults.allow_sending_without_reply:
            message = await default_bot.send_game(
                chat_id,
                game_short_name,
                reply_to_message_id=reply_to_message.message_id,
            )
            assert message.reply_to_message is None
        else:
            with pytest.raises(BadRequest, match='message not found'):
                await default_bot.send_game(
                    chat_id, game_short_name, reply_to_message_id=reply_to_message.message_id
                )

    @xfail
    @pytest.mark.asyncio
    async def test_set_game_score_1(self, bot, chat_id):
        # NOTE: numbering of methods assures proper order between test_set_game_scoreX methods
        # First, test setting a score.
        game_short_name = 'test_game'
        game = await bot.send_game(chat_id, game_short_name)

        message = await bot.set_game_score(
            user_id=chat_id,
            score=BASE_GAME_SCORE,  # Score value is relevant for other set_game_score_* tests!
            chat_id=game.chat_id,
            message_id=game.message_id,
        )

        assert message.game.description == game.game.description
        assert message.game.photo[0].file_size == game.game.photo[0].file_size
        assert message.game.animation.file_unique_id == game.game.animation.file_unique_id
        assert message.game.text != game.game.text

    @xfail
    @pytest.mark.asyncio
    async def test_set_game_score_2(self, bot, chat_id):
        # NOTE: numbering of methods assures proper order between test_set_game_scoreX methods
        # Test setting a score higher than previous
        game_short_name = 'test_game'
        game = await bot.send_game(chat_id, game_short_name)

        score = BASE_GAME_SCORE + 1

        message = await bot.set_game_score(
            user_id=chat_id,
            score=score,
            chat_id=game.chat_id,
            message_id=game.message_id,
            disable_edit_message=True,
        )

        assert message.game.description == game.game.description
        assert message.game.photo[0].file_size == game.game.photo[0].file_size
        assert message.game.animation.file_unique_id == game.game.animation.file_unique_id
        assert message.game.text == game.game.text

    @xfail
    @pytest.mark.asyncio
    async def test_set_game_score_3(self, bot, chat_id):
        # NOTE: numbering of methods assures proper order between test_set_game_scoreX methods
        # Test setting a score lower than previous (should raise error)
        game_short_name = 'test_game'
        game = await bot.send_game(chat_id, game_short_name)

        score = BASE_GAME_SCORE  # Even a score equal to previous raises an error.

        with pytest.raises(BadRequest, match='Bot_score_not_modified'):
            await bot.set_game_score(
                user_id=chat_id, score=score, chat_id=game.chat_id, message_id=game.message_id
            )

    @xfail
    @pytest.mark.asyncio
    async def test_set_game_score_4(self, bot, chat_id):
        # NOTE: numbering of methods assures proper order between test_set_game_scoreX methods
        # Test force setting a lower score
        game_short_name = 'test_game'
        game = await bot.send_game(chat_id, game_short_name)
        time.sleep(2)

        score = BASE_GAME_SCORE - 10

        message = await bot.set_game_score(
            user_id=chat_id,
            score=score,
            chat_id=game.chat_id,
            message_id=game.message_id,
            force=True,
        )

        assert message.game.description == game.game.description
        assert message.game.photo[0].file_size == game.game.photo[0].file_size
        assert message.game.animation.file_unique_id == game.game.animation.file_unique_id

        # For some reason the returned message doesn't contain the updated score. need to fetch
        # the game again... (the service message is also absent when running the test suite)
        game2 = await bot.send_game(chat_id, game_short_name)
        assert str(score) in game2.game.text

    @xfail
    @pytest.mark.asyncio
    async def test_get_game_high_scores(self, bot, chat_id):
        # We need a game to get the scores for
        game_short_name = 'test_game'
        game = await bot.send_game(chat_id, game_short_name)
        high_scores = await bot.get_game_high_scores(chat_id, game.chat_id, game.message_id)
        # We assume that the other game score tests ran within 20 sec
        assert high_scores[0].score == BASE_GAME_SCORE - 10

    # send_invoice is tested in test_invoice

    # TODO: Needs improvement. Need incoming shipping queries to test
    @pytest.mark.asyncio
    async def test_answer_shipping_query_ok(self, monkeypatch, bot):
        # For now just test that our internals pass the correct data
        async def test(url, data, *args, **kwargs):
            return data == {
                'shipping_query_id': 1,
                'ok': True,
                'shipping_options': [
                    {'title': 'option1', 'prices': [{'label': 'price', 'amount': 100}], 'id': 1}
                ],
            }

        monkeypatch.setattr(bot.request, 'post', test)
        shipping_options = ShippingOption(1, 'option1', [LabeledPrice('price', 100)])
        assert await bot.answer_shipping_query(1, True, shipping_options=[shipping_options])

    @pytest.mark.asyncio
    async def test_answer_shipping_query_error_message(self, monkeypatch, bot):
        # For now just test that our internals pass the correct data
        async def test(url, data, *args, **kwargs):
            return data == {
                'shipping_query_id': 1,
                'error_message': 'Not enough fish',
                'ok': False,
            }

        monkeypatch.setattr(bot.request, 'post', test)
        assert await bot.answer_shipping_query(1, False, error_message='Not enough fish')

    @pytest.mark.asyncio
    async def test_answer_shipping_query_errors(self, monkeypatch, bot):
        shipping_options = ShippingOption(1, 'option1', [LabeledPrice('price', 100)])

        with pytest.raises(TelegramError, match='should not be empty and there should not be'):
            await bot.answer_shipping_query(1, True, error_message='Not enough fish')

        with pytest.raises(TelegramError, match='should not be empty and there should not be'):
            await bot.answer_shipping_query(1, False)

        with pytest.raises(TelegramError, match='should not be empty and there should not be'):
            await bot.answer_shipping_query(1, False, shipping_options=shipping_options)

        with pytest.raises(TelegramError, match='should not be empty and there should not be'):
            await bot.answer_shipping_query(1, True)

        with pytest.raises(AssertionError):
            bot.answer_shipping_query(1, True, shipping_options=[])

    # TODO: Needs improvement. Need incoming pre checkout queries to test
    @pytest.mark.asyncio
    async def test_answer_pre_checkout_query_ok(self, monkeypatch, bot):
        # For now just test that our internals pass the correct data
        async def test(url, data, *args, **kwargs):
            return data == {'pre_checkout_query_id': 1, 'ok': True}

        monkeypatch.setattr(bot.request, 'post', test)
        assert await bot.answer_pre_checkout_query(1, True)

    @pytest.mark.asyncio
    async def test_answer_pre_checkout_query_error_message(self, monkeypatch, bot):
        # For now just test that our internals pass the correct data
        async def test(url, data, *args, **kwargs):
            return data == {
                'pre_checkout_query_id': 1,
                'error_message': 'Not enough fish',
                'ok': False,
            }

        monkeypatch.setattr(bot.request, 'post', test)
        assert await bot.answer_pre_checkout_query(1, False, error_message='Not enough fish')

    @pytest.mark.asyncio
    async def test_answer_pre_checkout_query_errors(self, monkeypatch, bot):
        with pytest.raises(TelegramError, match='should not be'):
            await bot.answer_pre_checkout_query(1, True, error_message='Not enough fish')

        with pytest.raises(TelegramError, match='should not be empty'):
            await bot.answer_pre_checkout_query(1, False)

    @flaky(3, 1)
    @pytest.mark.asyncio
    async def test_restrict_chat_member(self, bot, channel_id, chat_permissions):
        # TODO: Add bot to supergroup so this can be tested properly
        with pytest.raises(BadRequest, match='Method is available only for supergroups'):
            assert await bot.restrict_chat_member(
                channel_id, 95205500, chat_permissions, until_date=dtm.datetime.utcnow()
            )

    @pytest.mark.asyncio
    async def test_restrict_chat_member_default_tz(
        self, monkeypatch, tz_bot, channel_id, chat_permissions
    ):
        until = dtm.datetime(2020, 1, 11, 16, 13)
        until_timestamp = to_timestamp(until, tzinfo=tz_bot.defaults.tzinfo)

        async def test(url, data, *args, **kwargs):
            return data.get('until_date', until_timestamp) == until_timestamp

        monkeypatch.setattr(tz_bot.request, 'post', test)

        assert await tz_bot.restrict_chat_member(channel_id, 95205500, chat_permissions)
        assert await tz_bot.restrict_chat_member(
            channel_id, 95205500, chat_permissions, until_date=until
        )
        assert await tz_bot.restrict_chat_member(
            channel_id, 95205500, chat_permissions, until_date=until_timestamp
        )

    @flaky(3, 1)
    @pytest.mark.asyncio
    async def test_promote_chat_member(self, bot, channel_id, monkeypatch):
        # TODO: Add bot to supergroup so this can be tested properly / give bot perms
        with pytest.raises(BadRequest, match='Not enough rights'):
            assert await bot.promote_chat_member(
                channel_id,
                95205500,
                is_anonymous=True,
                can_change_info=True,
                can_post_messages=True,
                can_edit_messages=True,
                can_delete_messages=True,
                can_invite_users=True,
                can_restrict_members=True,
                can_pin_messages=True,
                can_promote_members=True,
                can_manage_chat=True,
                can_manage_voice_chats=True,
            )

        # Test that we pass the correct params to TG
        def make_assertion(*args, **_):
            data = args[1]
            return (
                data.get('chat_id') == channel_id
                and data.get('user_id') == 95205500
                and data.get('is_anonymous') == 1
                and data.get('can_change_info') == 2
                and data.get('can_post_messages') == 3
                and data.get('can_edit_messages') == 4
                and data.get('can_delete_messages') == 5
                and data.get('can_invite_users') == 6
                and data.get('can_restrict_members') == 7
                and data.get('can_pin_messages') == 8
                and data.get('can_promote_members') == 9
                and data.get('can_manage_chat') == 10
                and data.get('can_manage_voice_chats') == 11
            )

        monkeypatch.setattr(bot, '_post', make_assertion)
        assert bot.promote_chat_member(
            channel_id,
            95205500,
            is_anonymous=1,
            can_change_info=2,
            can_post_messages=3,
            can_edit_messages=4,
            can_delete_messages=5,
            can_invite_users=6,
            can_restrict_members=7,
            can_pin_messages=8,
            can_promote_members=9,
            can_manage_chat=10,
            can_manage_voice_chats=11,
        )

    @flaky(3, 1)
    @pytest.mark.asyncio
    async def test_export_chat_invite_link(self, bot, channel_id):
        # Each link is unique apparently
        invite_link = await bot.export_chat_invite_link(channel_id)
        assert isinstance(invite_link, str)
        assert invite_link != ''

    @flaky(3, 1)
    @pytest.mark.parametrize('datetime', argvalues=[True, False], ids=['datetime', 'integer'])
    def test_advanced_chat_invite_links(self, bot, channel_id, datetime):
        # we are testing this all in one function in order to save api calls
        timestamp = dtm.datetime.utcnow()
        add_seconds = dtm.timedelta(0, 70)
        time_in_future = timestamp + add_seconds
        expire_time = time_in_future if datetime else to_timestamp(time_in_future)
        aware_time_in_future = pytz.UTC.localize(time_in_future)

        invite_link = bot.create_chat_invite_link(
            channel_id, expire_date=expire_time, member_limit=10
        )
        assert invite_link.invite_link != ''
        assert not invite_link.invite_link.endswith('...')
        assert pytest.approx(invite_link.expire_date == aware_time_in_future)
        assert invite_link.member_limit == 10

        add_seconds = dtm.timedelta(0, 80)
        time_in_future = timestamp + add_seconds
        expire_time = time_in_future if datetime else to_timestamp(time_in_future)
        aware_time_in_future = pytz.UTC.localize(time_in_future)

        edited_invite_link = bot.edit_chat_invite_link(
            channel_id, invite_link.invite_link, expire_date=expire_time, member_limit=20
        )
        assert edited_invite_link.invite_link == invite_link.invite_link
        assert pytest.approx(edited_invite_link.expire_date == aware_time_in_future)
        assert edited_invite_link.member_limit == 20

        revoked_invite_link = bot.revoke_chat_invite_link(channel_id, invite_link.invite_link)
        assert revoked_invite_link.invite_link == invite_link.invite_link
        assert revoked_invite_link.is_revoked is True

    @flaky(3, 1)
    def test_advanced_chat_invite_links_default_tzinfo(self, tz_bot, channel_id):
        # we are testing this all in one function in order to save api calls
        add_seconds = dtm.timedelta(0, 70)
        aware_expire_date = dtm.datetime.now(tz=tz_bot.defaults.tzinfo) + add_seconds
        time_in_future = aware_expire_date.replace(tzinfo=None)

        invite_link = tz_bot.create_chat_invite_link(
            channel_id, expire_date=time_in_future, member_limit=10
        )
        assert invite_link.invite_link != ''
        assert not invite_link.invite_link.endswith('...')
        assert pytest.approx(invite_link.expire_date == aware_expire_date)
        assert invite_link.member_limit == 10

        add_seconds = dtm.timedelta(0, 80)
        aware_expire_date += add_seconds
        time_in_future = aware_expire_date.replace(tzinfo=None)

        edited_invite_link = tz_bot.edit_chat_invite_link(
            channel_id, invite_link.invite_link, expire_date=time_in_future, member_limit=20
        )
        assert edited_invite_link.invite_link == invite_link.invite_link
        assert pytest.approx(edited_invite_link.expire_date == aware_expire_date)
        assert edited_invite_link.member_limit == 20

        revoked_invite_link = tz_bot.revoke_chat_invite_link(channel_id, invite_link.invite_link)
        assert revoked_invite_link.invite_link == invite_link.invite_link
        assert revoked_invite_link.is_revoked is True

    @flaky(3, 1)
    @pytest.mark.asyncio
    async def test_set_chat_photo(self, bot, channel_id):
        async def func():
            assert await bot.set_chat_photo(channel_id, f)

<<<<<<< HEAD
        with Path('tests/data/telegram_test_channel.jpg').open('rb') as f:
            await expect_bad_request(
                func, 'Type of file mismatch', 'Telegram did not accept the file.'
            )
=======
        with data_file('telegram_test_channel.jpg').open('rb') as f:
            expect_bad_request(func, 'Type of file mismatch', 'Telegram did not accept the file.')
>>>>>>> 1adc96c1

    @pytest.mark.asyncio
    async def test_set_chat_photo_local_files(self, monkeypatch, bot, chat_id):
        # For just test that the correct paths are passed as we have no local bot API set up
        test_flag = False
        file = data_file('telegram.jpg')
        expected = file.as_uri()

        async def make_assertion(_, data, *args, **kwargs):
            nonlocal test_flag
            test_flag = data.get('photo') == expected

        monkeypatch.setattr(bot, '_post', make_assertion)
        await bot.set_chat_photo(chat_id, file)
        assert test_flag

    @flaky(3, 1)
    @pytest.mark.asyncio
    async def test_delete_chat_photo(self, bot, channel_id):
        async def func():
            assert await bot.delete_chat_photo(channel_id)

        await expect_bad_request(func, 'Chat_not_modified', 'Chat photo was not set.')

    @flaky(3, 1)
    @pytest.mark.asyncio
    async def test_set_chat_title(self, bot, channel_id):
        assert await bot.set_chat_title(channel_id, '>>> telegram.Bot() - Tests')

    @flaky(3, 1)
    @pytest.mark.asyncio
    async def test_set_chat_description(self, bot, channel_id):
        assert await bot.set_chat_description(channel_id, 'Time: ' + str(time.time()))

    @flaky(3, 1)
    @pytest.mark.timeout(70)
    @pytest.mark.asyncio
    async def test_pin_and_unpin_message(self, bot, super_group_id):
        message1 = await bot.send_message(super_group_id, text="test_pin_message_1")
        message2 = await bot.send_message(super_group_id, text="test_pin_message_2")
        message3 = await bot.send_message(super_group_id, text="test_pin_message_3")

        assert await bot.pin_chat_message(
            chat_id=super_group_id,
            message_id=message1.message_id,
            disable_notification=True,
            timeout=10,
        )
        time.sleep(1)

        await bot.pin_chat_message(
            chat_id=super_group_id,
            message_id=message2.message_id,
            disable_notification=True,
            timeout=10,
        )
        await bot.pin_chat_message(
            chat_id=super_group_id,
            message_id=message3.message_id,
            disable_notification=True,
            timeout=10,
        )
        time.sleep(1)

        chat = await bot.get_chat(super_group_id)
        assert chat.pinned_message == message3

        assert await bot.unpin_chat_message(
            super_group_id,
            message_id=message2.message_id,
            timeout=10,
        )
        assert await bot.unpin_chat_message(
            super_group_id,
            timeout=10,
        )

        assert await bot.unpin_all_chat_messages(
            super_group_id,
            timeout=10,
        )

    # get_sticker_set, upload_sticker_file, create_new_sticker_set, add_sticker_to_set,
    # set_sticker_position_in_set and delete_sticker_from_set are tested in the
    # test_sticker module.

    @pytest.mark.asyncio
    async def test_timeout_propagation_explicit(self, monkeypatch, bot, chat_id):

        from telegram.vendor.ptb_urllib3.urllib3.util.timeout import Timeout

        class OkException(Exception):
            pass

        TIMEOUT = 500

        async def request_wrapper(*args, **kwargs):
            obj = kwargs.get('timeout')
            if isinstance(obj, Timeout) and obj._read == TIMEOUT:
                raise OkException

            return b'{"ok": true, "result": []}'

        monkeypatch.setattr('telegram.request.PtbRequestBase._request_wrapper', request_wrapper)

        # Test file uploading
        with pytest.raises(OkException):
<<<<<<< HEAD
            await bot.send_photo(chat_id, open('tests/data/telegram.jpg', 'rb'), timeout=TIMEOUT)
=======
            bot.send_photo(chat_id, data_file('telegram.jpg').open('rb'), timeout=TIMEOUT)
>>>>>>> 1adc96c1

        # Test JSON submission
        with pytest.raises(OkException):
            await bot.get_chat_administrators(chat_id, timeout=TIMEOUT)

    @pytest.mark.asyncio
    async def test_timeout_propagation_implicit(self, monkeypatch, bot, chat_id):

        from telegram.vendor.ptb_urllib3.urllib3.util.timeout import Timeout

        class OkException(Exception):
            pass

        async def request_wrapper(*args, **kwargs):
            obj = kwargs.get('timeout')
            if isinstance(obj, Timeout) and obj._read == 20:
                raise OkException

            return b'{"ok": true, "result": []}'

        monkeypatch.setattr('telegram.request.PtbRequestBase._request_wrapper', request_wrapper)

        # Test file uploading
        with pytest.raises(OkException):
<<<<<<< HEAD
            await bot.send_photo(chat_id, open('tests/data/telegram.jpg', 'rb'))
=======
            bot.send_photo(chat_id, data_file('telegram.jpg').open('rb'))
>>>>>>> 1adc96c1

    @flaky(3, 1)
    @pytest.mark.asyncio
    async def test_send_message_entities(self, bot, chat_id):
        test_string = 'Italic Bold Code'
        entities = [
            MessageEntity(MessageEntity.ITALIC, 0, 6),
            MessageEntity(MessageEntity.ITALIC, 7, 4),
            MessageEntity(MessageEntity.ITALIC, 12, 4),
        ]
        message = await bot.send_message(chat_id=chat_id, text=test_string, entities=entities)
        assert message.text == test_string
        assert message.entities == entities

    @flaky(3, 1)
    @pytest.mark.parametrize('default_bot', [{'parse_mode': 'Markdown'}], indirect=True)
    @pytest.mark.asyncio
    async def test_send_message_default_parse_mode(self, default_bot, chat_id):
        test_string = 'Italic Bold Code'
        test_markdown_string = '_Italic_ *Bold* `Code`'

        message = await default_bot.send_message(chat_id, test_markdown_string)
        assert message.text_markdown == test_markdown_string
        assert message.text == test_string

        message = await default_bot.send_message(chat_id, test_markdown_string, parse_mode=None)
        assert message.text == test_markdown_string
        assert message.text_markdown == escape_markdown(test_markdown_string)

        message = await default_bot.send_message(chat_id, test_markdown_string, parse_mode='HTML')
        assert message.text == test_markdown_string
        assert message.text_markdown == escape_markdown(test_markdown_string)

    @flaky(3, 1)
    @pytest.mark.parametrize(
        'default_bot,custom',
        [
            ({'allow_sending_without_reply': True}, None),
            ({'allow_sending_without_reply': False}, None),
            ({'allow_sending_without_reply': False}, True),
        ],
        indirect=['default_bot'],
    )
    @pytest.mark.asyncio
    async def test_send_message_default_allow_sending_without_reply(
        self, default_bot, chat_id, custom
    ):
        reply_to_message = await default_bot.send_message(chat_id, 'test')
        await reply_to_message.delete()
        if custom is not None:
            message = await default_bot.send_message(
                chat_id,
                'test',
                allow_sending_without_reply=custom,
                reply_to_message_id=reply_to_message.message_id,
            )
            assert message.reply_to_message is None
        elif default_bot.defaults.allow_sending_without_reply:
            message = await default_bot.send_message(
                chat_id, 'test', reply_to_message_id=reply_to_message.message_id
            )
            assert message.reply_to_message is None
        else:
            with pytest.raises(BadRequest, match='message not found'):
                await default_bot.send_message(
                    chat_id, 'test', reply_to_message_id=reply_to_message.message_id
                )

    @flaky(3, 1)
    @pytest.mark.asyncio
    async def test_set_and_get_my_commands(self, bot):
        commands = [BotCommand('cmd1', 'descr1'), ['cmd2', 'descr2']]
        bot.set_my_commands([])
        assert bot.get_my_commands() == []
        assert bot.set_my_commands(commands)

        for i, bc in enumerate(bot.get_my_commands()):
            assert bc.command == f'cmd{i+1}'
            assert bc.description == f'descr{i+1}'

    @flaky(3, 1)
    @pytest.mark.asyncio
    async def test_get_set_delete_my_commands_with_scope(self, bot, super_group_id, chat_id):
        group_cmds = [BotCommand('group_cmd', 'visible to this supergroup only')]
        private_cmds = [BotCommand('private_cmd', 'visible to this private chat only')]
        group_scope = BotCommandScopeChat(super_group_id)
        private_scope = BotCommandScopeChat(chat_id)

        # Set supergroup command list with lang code and check if the same can be returned from api
        bot.set_my_commands(group_cmds, scope=group_scope, language_code='en')
        gotten_group_cmds = bot.get_my_commands(scope=group_scope, language_code='en')

        assert len(gotten_group_cmds) == len(group_cmds)
        assert gotten_group_cmds[0].command == group_cmds[0].command

        # Set private command list and check if same can be returned from the api
        bot.set_my_commands(private_cmds, scope=private_scope)
        gotten_private_cmd = bot.get_my_commands(scope=private_scope)

        assert len(gotten_private_cmd) == len(private_cmds)
        assert gotten_private_cmd[0].command == private_cmds[0].command

        # Delete command list from that supergroup and private chat-
        bot.delete_my_commands(private_scope)
        bot.delete_my_commands(group_scope, 'en')

        # Check if its been deleted-
        deleted_priv_cmds = bot.get_my_commands(scope=private_scope)
        deleted_grp_cmds = bot.get_my_commands(scope=group_scope, language_code='en')

        assert len(deleted_grp_cmds) == 0 == len(group_cmds) - 1
        assert len(deleted_priv_cmds) == 0 == len(private_cmds) - 1

        bot.delete_my_commands()  # Delete commands from default scope
        assert len(bot.get_my_commands()) == 0

    @pytest.mark.asyncio
    async def test_log_out(self, monkeypatch, bot):
        # We don't actually make a request as to not break the test setup
        async def assertion(url, data, *args, **kwargs):
            return data == {} and url.split('/')[-1] == 'logOut'

        monkeypatch.setattr(bot.request, 'post', assertion)

        assert await bot.log_out()

    @pytest.mark.asyncio
    async def test_close(self, monkeypatch, bot):
        # We don't actually make a request as to not break the test setup
        async def assertion(url, data, *args, **kwargs):
            return data == {} and url.split('/')[-1] == 'close'

        monkeypatch.setattr(bot.request, 'post', assertion)

        assert await bot.close()

    @flaky(3, 1)
    @pytest.mark.parametrize('json_keyboard', [True, False])
    @pytest.mark.parametrize('caption', ["<b>Test</b>", '', None])
    @pytest.mark.asyncio
    async def test_copy_message(
        self, monkeypatch, bot, chat_id, media_message, json_keyboard, caption
    ):
        keyboard = InlineKeyboardMarkup(
            [[InlineKeyboardButton(text="test", callback_data="test2")]]
        )

        async def post(url, data, timeout):
            if not all(
                [
                    data["chat_id"] == chat_id,
                    data["from_chat_id"] == chat_id,
                    data["message_id"] == media_message.message_id,
                    data.get("caption") == caption,
                    data["parse_mode"] == ParseMode.HTML,
                    data["reply_to_message_id"] == media_message.message_id,
                    data["reply_markup"] == keyboard.to_json(),
                    data["disable_notification"] is True,
                    data["caption_entities"] == [MessageEntity(MessageEntity.BOLD, 0, 4)],
                ]
            ):
                pytest.fail('I got wrong parameters in post')
            return data

        monkeypatch.setattr(bot.request, 'post', post)
        await bot.copy_message(
            chat_id,
            from_chat_id=chat_id,
            message_id=media_message.message_id,
            caption=caption,
            caption_entities=[MessageEntity(MessageEntity.BOLD, 0, 4)],
            parse_mode=ParseMode.HTML,
            reply_to_message_id=media_message.message_id,
            reply_markup=keyboard.to_json() if json_keyboard else keyboard,
            disable_notification=True,
        )

    @flaky(3, 1)
    @pytest.mark.asyncio
    async def test_copy_message_without_reply(self, bot, chat_id, media_message):
        keyboard = InlineKeyboardMarkup(
            [[InlineKeyboardButton(text="test", callback_data="test2")]]
        )

        returned = await bot.copy_message(
            chat_id,
            from_chat_id=chat_id,
            message_id=media_message.message_id,
            caption="<b>Test</b>",
            parse_mode=ParseMode.HTML,
            reply_to_message_id=media_message.message_id,
            reply_markup=keyboard,
        )
        # we send a temp message which replies to the returned message id in order to get a
        # message object
        temp_message = await bot.send_message(
            chat_id, "test", reply_to_message_id=returned.message_id
        )
        message = temp_message.reply_to_message
        assert message.chat_id == int(chat_id)
        assert message.caption == "Test"
        assert len(message.caption_entities) == 1
        assert message.reply_markup == keyboard

    @flaky(3, 1)
    @pytest.mark.parametrize(
        'default_bot',
        [
            ({'parse_mode': ParseMode.HTML, 'allow_sending_without_reply': True}),
            ({'parse_mode': None, 'allow_sending_without_reply': True}),
            ({'parse_mode': None, 'allow_sending_without_reply': False}),
        ],
        indirect=['default_bot'],
    )
    @pytest.mark.asyncio
    async def test_copy_message_with_default(self, default_bot, chat_id, media_message):
        reply_to_message = await default_bot.send_message(chat_id, 'test')
        await reply_to_message.delete()
        if not default_bot.defaults.allow_sending_without_reply:
            with pytest.raises(BadRequest, match='not found'):
                await default_bot.copy_message(
                    chat_id,
                    from_chat_id=chat_id,
                    message_id=media_message.message_id,
                    caption="<b>Test</b>",
                    reply_to_message_id=reply_to_message.message_id,
                )
            return
        returned = await default_bot.copy_message(
            chat_id,
            from_chat_id=chat_id,
            message_id=media_message.message_id,
            caption="<b>Test</b>",
            reply_to_message_id=reply_to_message.message_id,
        )
        # we send a temp message which replies to the returned message id in order to get a
        # message object
        temp_message = await default_bot.send_message(
            chat_id, "test", reply_to_message_id=returned.message_id
        )
        message = temp_message.reply_to_message
        if default_bot.defaults.parse_mode:
            assert len(message.caption_entities) == 1
        else:
            assert len(message.caption_entities) == 0

    def test_replace_callback_data_send_message(self, bot, chat_id):
        try:
            bot.arbitrary_callback_data = True
            replace_button = InlineKeyboardButton(text='replace', callback_data='replace_test')
            no_replace_button = InlineKeyboardButton(
                text='no_replace', url='http://python-telegram-bot.org/'
            )
            reply_markup = InlineKeyboardMarkup.from_row(
                [
                    replace_button,
                    no_replace_button,
                ]
            )
            message = bot.send_message(chat_id=chat_id, text='test', reply_markup=reply_markup)
            inline_keyboard = message.reply_markup.inline_keyboard

            assert inline_keyboard[0][1] == no_replace_button
            assert inline_keyboard[0][0] == replace_button
            keyboard = list(bot.callback_data_cache._keyboard_data)[0]
            data = list(bot.callback_data_cache._keyboard_data[keyboard].button_data.values())[0]
            assert data == 'replace_test'
        finally:
            bot.arbitrary_callback_data = False
            bot.callback_data_cache.clear_callback_data()
            bot.callback_data_cache.clear_callback_queries()

    def test_replace_callback_data_stop_poll_and_repl_to_message(self, bot, chat_id):
        poll_message = bot.send_poll(chat_id=chat_id, question='test', options=['1', '2'])
        try:
            bot.arbitrary_callback_data = True
            replace_button = InlineKeyboardButton(text='replace', callback_data='replace_test')
            no_replace_button = InlineKeyboardButton(
                text='no_replace', url='http://python-telegram-bot.org/'
            )
            reply_markup = InlineKeyboardMarkup.from_row(
                [
                    replace_button,
                    no_replace_button,
                ]
            )
            poll_message.stop_poll(reply_markup=reply_markup)
            helper_message = poll_message.reply_text('temp', quote=True)
            message = helper_message.reply_to_message
            inline_keyboard = message.reply_markup.inline_keyboard

            assert inline_keyboard[0][1] == no_replace_button
            assert inline_keyboard[0][0] == replace_button
            keyboard = list(bot.callback_data_cache._keyboard_data)[0]
            data = list(bot.callback_data_cache._keyboard_data[keyboard].button_data.values())[0]
            assert data == 'replace_test'
        finally:
            bot.arbitrary_callback_data = False
            bot.callback_data_cache.clear_callback_data()
            bot.callback_data_cache.clear_callback_queries()

    def test_replace_callback_data_copy_message(self, bot, chat_id):
        """This also tests that data is inserted into the buttons of message.reply_to_message
        where message is the return value of a bot method"""
        original_message = bot.send_message(chat_id=chat_id, text='original')
        try:
            bot.arbitrary_callback_data = True
            replace_button = InlineKeyboardButton(text='replace', callback_data='replace_test')
            no_replace_button = InlineKeyboardButton(
                text='no_replace', url='http://python-telegram-bot.org/'
            )
            reply_markup = InlineKeyboardMarkup.from_row(
                [
                    replace_button,
                    no_replace_button,
                ]
            )
            message_id = original_message.copy(chat_id=chat_id, reply_markup=reply_markup)
            helper_message = bot.send_message(
                chat_id=chat_id, reply_to_message_id=message_id.message_id, text='temp'
            )
            message = helper_message.reply_to_message
            inline_keyboard = message.reply_markup.inline_keyboard

            assert inline_keyboard[0][1] == no_replace_button
            assert inline_keyboard[0][0] == replace_button
            keyboard = list(bot.callback_data_cache._keyboard_data)[0]
            data = list(bot.callback_data_cache._keyboard_data[keyboard].button_data.values())[0]
            assert data == 'replace_test'
        finally:
            bot.arbitrary_callback_data = False
            bot.callback_data_cache.clear_callback_data()
            bot.callback_data_cache.clear_callback_queries()

    # TODO: Needs improvement. We need incoming inline query to test answer.
    def test_replace_callback_data_answer_inline_query(self, monkeypatch, bot, chat_id):
        # For now just test that our internals pass the correct data
        def make_assertion(
            endpoint,
            data=None,
            timeout=None,
            api_kwargs=None,
        ):
            inline_keyboard = InlineKeyboardMarkup.de_json(
                data['results'][0]['reply_markup'], bot
            ).inline_keyboard
            assertion_1 = inline_keyboard[0][1] == no_replace_button
            assertion_2 = inline_keyboard[0][0] != replace_button
            keyboard, button = (
                inline_keyboard[0][0].callback_data[:32],
                inline_keyboard[0][0].callback_data[32:],
            )
            assertion_3 = (
                bot.callback_data_cache._keyboard_data[keyboard].button_data[button]
                == 'replace_test'
            )
            assertion_4 = 'reply_markup' not in data['results'][1]
            return assertion_1 and assertion_2 and assertion_3 and assertion_4

        try:
            bot.arbitrary_callback_data = True
            replace_button = InlineKeyboardButton(text='replace', callback_data='replace_test')
            no_replace_button = InlineKeyboardButton(
                text='no_replace', url='http://python-telegram-bot.org/'
            )
            reply_markup = InlineKeyboardMarkup.from_row(
                [
                    replace_button,
                    no_replace_button,
                ]
            )

            bot.username  # call this here so `bot.get_me()` won't be called after mocking
            monkeypatch.setattr(bot, '_post', make_assertion)
            results = [
                InlineQueryResultArticle(
                    '11', 'first', InputTextMessageContent('first'), reply_markup=reply_markup
                ),
                InlineQueryResultVoice(
                    '22',
                    'https://python-telegram-bot.org/static/testfiles/telegram.ogg',
                    title='second',
                ),
            ]

            assert bot.answer_inline_query(chat_id, results=results)

        finally:
            bot.arbitrary_callback_data = False
            bot.callback_data_cache.clear_callback_data()
            bot.callback_data_cache.clear_callback_queries()

    def test_get_chat_arbitrary_callback_data(self, super_group_id, bot):
        try:
            bot.arbitrary_callback_data = True
            reply_markup = InlineKeyboardMarkup.from_button(
                InlineKeyboardButton(text='text', callback_data='callback_data')
            )

            message = bot.send_message(
                super_group_id, text='get_chat_arbitrary_callback_data', reply_markup=reply_markup
            )
            message.pin()

            keyboard = list(bot.callback_data_cache._keyboard_data)[0]
            data = list(bot.callback_data_cache._keyboard_data[keyboard].button_data.values())[0]
            assert data == 'callback_data'

            chat = bot.get_chat(super_group_id)
            assert chat.pinned_message == message
            assert chat.pinned_message.reply_markup == reply_markup
        finally:
            bot.arbitrary_callback_data = False
            bot.callback_data_cache.clear_callback_data()
            bot.callback_data_cache.clear_callback_queries()
            bot.unpin_all_chat_messages(super_group_id)

    # In the following tests we check that get_updates inserts callback data correctly if necessary
    # The same must be done in the webhook updater. This is tested over at test_updater.py, but
    # here we test more extensively.

    def test_arbitrary_callback_data_no_insert(self, monkeypatch, bot):
        """Updates that don't need insertion shouldn.t fail obviously"""

        def post(*args, **kwargs):
            update = Update(
                17,
                poll=Poll(
                    '42',
                    'question',
                    options=[PollOption('option', 0)],
                    total_voter_count=0,
                    is_closed=False,
                    is_anonymous=True,
                    type=Poll.REGULAR,
                    allows_multiple_answers=False,
                ),
            )
            return [update.to_dict()]

        try:
            bot.arbitrary_callback_data = True
            monkeypatch.setattr(bot.request, 'post', post)
            bot.delete_webhook()  # make sure there is no webhook set if webhook tests failed
            updates = bot.get_updates(timeout=1)

            assert len(updates) == 1
            assert updates[0].update_id == 17
            assert updates[0].poll.id == '42'
        finally:
            bot.arbitrary_callback_data = False

    @pytest.mark.parametrize(
        'message_type', ['channel_post', 'edited_channel_post', 'message', 'edited_message']
    )
    def test_arbitrary_callback_data_pinned_message_reply_to_message(
        self, super_group_id, bot, monkeypatch, message_type
    ):
        bot.arbitrary_callback_data = True
        reply_markup = InlineKeyboardMarkup.from_button(
            InlineKeyboardButton(text='text', callback_data='callback_data')
        )

        message = Message(
            1, None, None, reply_markup=bot.callback_data_cache.process_keyboard(reply_markup)
        )
        # We do to_dict -> de_json to make sure those aren't the same objects
        message.pinned_message = Message.de_json(message.to_dict(), bot)

        def post(*args, **kwargs):
            update = Update(
                17,
                **{
                    message_type: Message(
                        1,
                        None,
                        None,
                        pinned_message=message,
                        reply_to_message=Message.de_json(message.to_dict(), bot),
                    )
                },
            )
            return [update.to_dict()]

        try:
            monkeypatch.setattr(bot.request, 'post', post)
            bot.delete_webhook()  # make sure there is no webhook set if webhook tests failed
            updates = bot.get_updates(timeout=1)

            assert isinstance(updates, list)
            assert len(updates) == 1

            effective_message = updates[0][message_type]
            assert (
                effective_message.reply_to_message.reply_markup.inline_keyboard[0][0].callback_data
                == 'callback_data'
            )
            assert (
                effective_message.pinned_message.reply_markup.inline_keyboard[0][0].callback_data
                == 'callback_data'
            )

            pinned_message = effective_message.reply_to_message.pinned_message
            assert (
                pinned_message.reply_markup.inline_keyboard[0][0].callback_data == 'callback_data'
            )

        finally:
            bot.arbitrary_callback_data = False
            bot.callback_data_cache.clear_callback_data()
            bot.callback_data_cache.clear_callback_queries()

    def test_arbitrary_callback_data_get_chat_no_pinned_message(self, super_group_id, bot):
        bot.arbitrary_callback_data = True
        bot.unpin_all_chat_messages(super_group_id)

        try:
            chat = bot.get_chat(super_group_id)

            assert isinstance(chat, Chat)
            assert int(chat.id) == int(super_group_id)
            assert chat.pinned_message is None
        finally:
            bot.arbitrary_callback_data = False

    @pytest.mark.parametrize(
        'message_type', ['channel_post', 'edited_channel_post', 'message', 'edited_message']
    )
    @pytest.mark.parametrize('self_sender', [True, False])
    def test_arbitrary_callback_data_via_bot(
        self, super_group_id, bot, monkeypatch, self_sender, message_type
    ):
        bot.arbitrary_callback_data = True
        reply_markup = InlineKeyboardMarkup.from_button(
            InlineKeyboardButton(text='text', callback_data='callback_data')
        )

        reply_markup = bot.callback_data_cache.process_keyboard(reply_markup)
        message = Message(
            1,
            None,
            None,
            reply_markup=reply_markup,
            via_bot=bot.bot if self_sender else User(1, 'first', False),
        )

        def post(*args, **kwargs):
            return [Update(17, **{message_type: message}).to_dict()]

        try:
            monkeypatch.setattr(bot.request, 'post', post)
            bot.delete_webhook()  # make sure there is no webhook set if webhook tests failed
            updates = bot.get_updates(timeout=1)

            assert isinstance(updates, list)
            assert len(updates) == 1

            message = updates[0][message_type]
            if self_sender:
                assert message.reply_markup.inline_keyboard[0][0].callback_data == 'callback_data'
            else:
                assert (
                    message.reply_markup.inline_keyboard[0][0].callback_data
                    == reply_markup.inline_keyboard[0][0].callback_data
                )
        finally:
            bot.arbitrary_callback_data = False
            bot.callback_data_cache.clear_callback_data()
            bot.callback_data_cache.clear_callback_queries()

    def test_camel_case_redefinition_extbot(self):
        invalid_camel_case_functions = []
        for function_name, function in ExtBot.__dict__.items():
            camel_case_function = getattr(ExtBot, to_camel_case(function_name), False)
            if callable(function) and camel_case_function and camel_case_function is not function:
                invalid_camel_case_functions.append(function_name)
        assert invalid_camel_case_functions == []

    def test_camel_case_bot(self):
        not_available_camelcase_functions = []
        for function_name, function in Bot.__dict__.items():
            if (
                function_name.startswith("_")
                or not callable(function)
                or function_name == "to_dict"
            ):
                continue
            camel_case_function = getattr(Bot, to_camel_case(function_name), False)
            if not camel_case_function:
                not_available_camelcase_functions.append(function_name)
        assert not_available_camelcase_functions == []<|MERGE_RESOLUTION|>--- conflicted
+++ resolved
@@ -104,16 +104,10 @@
 
 
 @pytest.fixture(scope='class')
-<<<<<<< HEAD
 @pytest.mark.asyncio
 async def media_message(bot, chat_id):
-    with Path('tests/data/telegram.ogg').open('rb') as f:
+    with data_file('telegram.ogg').open('rb') as f:
         return await bot.send_voice(chat_id, voice=f, caption='my caption', timeout=10)
-=======
-def media_message(bot, chat_id):
-    with data_file('telegram.ogg').open('rb') as f:
-        return bot.send_voice(chat_id, voice=f, caption='my caption', timeout=10)
->>>>>>> 1adc96c1
 
 
 @pytest.fixture(scope='class')
@@ -1079,14 +1073,9 @@
 
     # get_file is tested multiple times in the test_*media* modules.
     # Here we only test the behaviour for bot apis in local mode
-<<<<<<< HEAD
     @pytest.mark.asyncio
     async def test_get_file_local_mode(self, bot, monkeypatch):
-        path = str(Path.cwd() / 'tests' / 'data' / 'game.gif')
-=======
-    def test_get_file_local_mode(self, bot, monkeypatch):
         path = str(data_file('game.gif'))
->>>>>>> 1adc96c1
 
         async def _post(*args, **kwargs):
             return {
@@ -1917,15 +1906,10 @@
         async def func():
             assert await bot.set_chat_photo(channel_id, f)
 
-<<<<<<< HEAD
-        with Path('tests/data/telegram_test_channel.jpg').open('rb') as f:
+        with data_file('telegram_test_channel.jpg').open('rb') as f:
             await expect_bad_request(
                 func, 'Type of file mismatch', 'Telegram did not accept the file.'
             )
-=======
-        with data_file('telegram_test_channel.jpg').open('rb') as f:
-            expect_bad_request(func, 'Type of file mismatch', 'Telegram did not accept the file.')
->>>>>>> 1adc96c1
 
     @pytest.mark.asyncio
     async def test_set_chat_photo_local_files(self, monkeypatch, bot, chat_id):
@@ -2033,11 +2017,7 @@
 
         # Test file uploading
         with pytest.raises(OkException):
-<<<<<<< HEAD
-            await bot.send_photo(chat_id, open('tests/data/telegram.jpg', 'rb'), timeout=TIMEOUT)
-=======
-            bot.send_photo(chat_id, data_file('telegram.jpg').open('rb'), timeout=TIMEOUT)
->>>>>>> 1adc96c1
+            await bot.send_photo(chat_id, data_file('telegram.jpg').open('rb'), timeout=TIMEOUT)
 
         # Test JSON submission
         with pytest.raises(OkException):
@@ -2062,11 +2042,7 @@
 
         # Test file uploading
         with pytest.raises(OkException):
-<<<<<<< HEAD
-            await bot.send_photo(chat_id, open('tests/data/telegram.jpg', 'rb'))
-=======
-            bot.send_photo(chat_id, data_file('telegram.jpg').open('rb'))
->>>>>>> 1adc96c1
+            await bot.send_photo(chat_id, data_file('telegram.jpg').open('rb'))
 
     @flaky(3, 1)
     @pytest.mark.asyncio
