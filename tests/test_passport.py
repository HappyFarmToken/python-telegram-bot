#!/usr/bin/env python
# flake8: noqa: E501
# A library that provides a Python interface to the Telegram Bot API
# Copyright (C) 2015-2021
# Leandro Toledo de Souza <devs@python-telegram-bot.org>
#
# This program is free software: you can redistribute it and/or modify
# it under the terms of the GNU Lesser Public License as published by
# the Free Software Foundation, either version 3 of the License, or
# (at your option) any later version.
#
# This program is distributed in the hope that it will be useful,
# but WITHOUT ANY WARRANTY; without even the implied warranty of
# MERCHANTABILITY or FITNESS FOR A PARTICULAR PURPOSE.  See the
# GNU Lesser Public License for more details.
#
# You should have received a copy of the GNU Lesser Public License
# along with this program.  If not, see [http://www.gnu.org/licenses/].
from copy import deepcopy

import pytest

from telegram import (
    PassportData,
    PassportFile,
    Bot,
    File,
    PassportElementErrorSelfie,
    PassportElementErrorDataField,
    Credentials,
)
from telegram.error import PassportDecryptionError


# Note: All classes in telegram.credentials (except EncryptedCredentials) aren't directly tested
# here, although they are implicitly tested. Testing for those classes was too much work and not
# worth it.


<<<<<<< HEAD

# Note: All classes in telegram.credentials (except EncryptedCredentials) aren't directly tested
# here, although they are implicitly tested. Testing for those classes was too much work and not
# worth it.


=======
>>>>>>> 163d5987
RAW_PASSPORT_DATA = {
    'credentials': {
        'hash': 'qB4hz2LMcXYhglwz6EvXMMyI3PURisWLXl/iCmCXcSk=',
        'secret': 'O6x3X2JrLO1lUIhw48os1gaenDuZLhesoZMKXehZwtM3vsxOdtxHKWQyLNwtbyy4snYpARXDwf8f1QHNmQ/M1PwBQvk1ozrZBXb4a6k/iYj+P4v8Xw2M++CRHqZv0LaxFtyHOXnNYZ6dXpNeF0ZvYYTmm0FsYvK+/3/F6VDB3Oe6xWlXFLwaCCP/jA9i2+dKp6iq8NLOo4VnxenPKWWYz20RZ50MdAbS3UR+NCx4AHM2P5DEGrHNW0tMXJ+FG3jpVrit5BuCbB/eRgKxNGRWNxEGV5hun5MChdxKCEHCimnUA97h7MZdoTgYxkrfvDSZ/V89BnFXLdr87t/NLvVE0Q==',
        'data': 'MjHCHQT277BgJMxq5PfkPUl9p9h/5GbWtR0lcEi9MvtmQ9ONW8DZ3OmddaaVDdEHwh6Lfcr/0mxyMKhttm9QyACA1+oGBdw/KHRzLKS4a0P+rMyCcgctO6Q/+P9o6xs66hPFJAsN+sOUU4d431zaQN/RuHYuGM2s14A1K4YNRvNlp5/0JiS7RrV6SH6LC/97CvgGUnBOhLISmJXiMqwyVgg+wfS5SnOy2hQ5Zt/XdzxFyuehE3W4mHyY5W09I+MB/IafM4HcEvaqfFkWPmXNTkgBk9C2EJU9Lqc0PLmrXZn4LKeHVjuY7iloes/JecYKPMWmNjXwZQg/duIXvWL5icUaNrfjEcT5oljwZsrAc6NyyZwIp4w/+cb98jFwFAJ5uF81lRkZbeC3iw84mdpSVVYEzJSWSkSRs6JydfRCOYki0BNX9RnjgGqPYT+hNtUpEix2vHvJTIyvceflLF5vu+ol/axusirRiBVgNjKMfhs+x5bwBj5nDEE1XtEVrKtRq8/Ss96p0Tlds8eKulCDtPv/YujHVIErEhgUxDCGhr7OShokAFs/RwLmj6IBYQwnVbo0zIsq5qmCn/+1ogxJK+e934cDcwJAs8pnpgp7JPeFN9wBdmXSTpkO3KZt5Lgl3V86Rv5qv8oExQoJIUH5pKoXM+H2GB3QdfHLc/KpCeedG8RjateuIXKL2EtVe3JDMGBeI56eP9bTlW8+G1zVcpUuw/YEV14q4yiPlIRuWzrxXMvC1EtSzfGeY899trZBMCI00aeSpJyanf1f7B7nlQu6UbtMyN/9/GXbnjQjdP15CCQnmUK3PEWGtGV4XmK4iXIjBJELDD3T86RJyX/JAhJbT6funMt05w0bTyKFUDXdOcMyw2upj+wCsWTVMRNkw9yM63xL5TEfOc24aNi4pc4/LARSvwaNI/iBStqZEpG3KkYBQ2KutA022jRWzQ+xHIIz3mgA8z4PmXhcAU2RrTDGjGZUfbcX9LysZ/HvCHo/EB5njRISn3Yr1Ewu1pLX+Z4mERs+PCBXbpqBrZjY6dSWJ1QhggVJTPpWHya4CTGhkpyeFIc+D35t4kgt3U5ib61IaO9ABq0fUnB6dsvTGiN/i7KM8Ie1RUvPFBoVbz9x5YU9IT/ai8ln+1kfFfhiy8Ku4MnczthOUIjdr8nGUo4r3y0iEd5JEmqEcEsNx+/ZVMb7NEhpqXG8GPUxmwFTaHekldENxqTylv6qIxodhch6SLs/+iMat86DeCk1/+0u2fGmqZpxEEd9B89iD0+Av3UZC/C1rHn5FhC+o89RQAFWnH245rOHSbrTXyAtVBu2s1R0eIGadtAZYOI8xjULkbp52XyznZKCKaMKmr3UYah4P4VnUmhddBy+Mp/Bvxh8N3Ma8VSltO1n+3lyQWeUwdlCjt/3q3UpjAmilIKwEfeXMVhyjRlae1YGi/k+vgn+9LbFogh3Pl+N/kuyNqsTqPlzei2RXgpkX2qqHdF8WfkwQJpjXRurQN5LYaBfalygrUT+fCCpyaNkByxdDljKIPq6EibqtFA5jprAVDWGTTtFCKsPDJKFf9vc2lFy+7zyJxe8kMP1Wru8GrzF5z+pbfNp1tB80NqOrqJUbRnPB2I9Fb47ab76L8RBu2MROUNGcKJ62imQtfPH2I0f8zpbqqTZQwr3AmZ+PS9df2hHp2dYR9gFpMyR9u+bJ7HbpiKbYhh7mEFYeB/pQHsQRqM2OU5Bxk8XzxrwsdnzYO6tVcn8xr3Q4P9kZNXA6X5H0vJPpzClWoCPEr3ZGGWGl5DOhfsAmmst47vdAA1Cbl5k3pUW7/T3LWnMNwRnP8OdDOnsm06/v1nxIDjH08YlzLj4GTeXphSnsXSRNKFmz+M7vsOZPhWB8Y/WQmpJpOIj6IRstLxJk0h47TfYC7/RHBr4y7HQ8MLHODoPz/FM+nZtm2MMpB+u0qFNBvZG+Tjvlia7ZhX0n0OtivLWhnqygx3jZX7Ffwt5Es03wDP39ru4IccVZ9Jly/YUriHZURS6oDGycH3+DKUn5gRAxgOyjAwxGRqJh/YKfPt14d4iur0H3VUuLwFCbwj5hSvHVIv5cNapitgINU+0qzIlhyeE0HfRKstO7nOQ9A+nclqbOikYgurYIe0z70WZyJ3qSiHbOMMqQqcoKOJ6M9v2hDdJo9MDQ13dF6bl4+BfX4mcF0m7nVUBkzCRiSOQWWFUMgLX7CxSdmotT+eawKLjrCpSPmq9sicWyrFtVlq/NYLDGhT0jUUau6Mb5ksT+/OBVeMzqoezUcly29L1/gaeWAc8zOApVEjAMT48U63NXK5o8GrANeqqAt3TB36S5yeIjMf194nXAAzsJZ+s/tXprLn2M5mA1Iag4RbVPTarEsMp10JYag==',
    },
    'data': [
        {
            'data': 'QRfzWcCN4WncvRO3lASG+d+c5gzqXtoCinQ1PgtYiZMKXCksx9eB9Ic1bOt8C/un9/XaX220PjJSO7Kuba+nXXC51qTsjqP9rnLKygnEIWjKrfiDdklzgcukpRzFSjiOAvhy86xFJZ1PfPSrFATy/Gp1RydLzbrBd2ZWxZqXrxcMoA0Q2UTTFXDoCYerEAiZoD69i79tB/6nkLBcUUvN5d52gKd/GowvxWqAAmdO6l1N7jlo6aWjdYQNBAK1KHbJdbRZMJLxC1MqMuZXAYrPoYBRKr5xAnxDTmPn/LEZKLc3gwwZyEgR5x7e9jp5heM6IEMmsv3O/6SUeEQs7P0iVuRSPLMJLfDdwns8Tl3fF2M4IxKVovjCaOVW+yHKsADDAYQPzzH2RcrWVD0TP5I64mzpK64BbTOq3qm3Hn51SV9uA/+LvdGbCp7VnzHx4EdUizHsVyilJULOBwvklsrDRvXMiWmh34ZSR6zilh051tMEcRf0I+Oe7pIxVJd/KKfYA2Z/eWVQTCn5gMuAInQNXFSqDIeIqBX+wca6kvOCUOXB7J2uRjTpLaC4DM9s/sNjSBvFixcGAngt+9oap6Y45rQc8ZJaNN/ALqEJAmkphW8=',
            'type': 'personal_details',
            'hash': 'What to put here?',
        },
        {
            'reverse_side': {
                'file_size': 32424112,
                'file_date': 1534074942,
                'file_id': 'DgADBAADNQQAAtoagFPf4wwmFZdmyQI',
                'file_unique_id': 'adc3145fd2e84d95b64d68eaa22aa33e',
            },
            'translation': [
                {
                    'file_size': 28640,
                    'file_date': 1535630933,
                    'file_id': 'DgADBAADswMAAisqQVAmooP-kVgLgAI',
                    'file_unique_id': '52a90d53d6064bb58feb582acdc3a324',
                },
                {
                    'file_size': 28672,
                    'file_date': 1535630933,
                    'file_id': 'DgADBAAD1QMAAnrpQFBMZsT3HysjwwI',
                    'file_unique_id': '7285f864d168441ba1f7d02146250432',
                },
            ],
            'front_side': {
                'file_size': 28624,
                'file_date': 1534074942,
                'file_id': 'DgADBAADxwMAApnQgVPK2-ckL2eXVAI',
                'file_unique_id': 'd9d52a700cbb4a189a80104aa5978133',
            },
            'type': 'driver_license',
            'selfie': {
                'file_size': 28592,
                'file_date': 1534074942,
                'file_id': 'DgADBAADEQQAAkopgFNr6oi-wISRtAI',
                'file_unique_id': 'd4e390cca57b4da5a65322b304762a12',
            },
            'data': 'eJUOFuY53QKmGqmBgVWlLBAQCUQJ79n405SX6M5aGFIIodOPQqnLYvMNqTwTrXGDlW+mVLZcbu+y8luLVO8WsJB/0SB7q5WaXn/IMt1G9lz5G/KMLIZG/x9zlnimsaQLg7u8srG6L4KZzv+xkbbHjZdETrxU8j0N/DoS4HvLMRSJAgeFUrY6v2YW9vSRg+fSxIqQy1jR2VKpzAT8OhOz7A==',
            'hash': 'We seriously need to improve this mess! took so long to debug!',
        },
        {
            'translation': [
                {
                    'file_size': 28480,
                    'file_date': 1535630939,
                    'file_id': 'DgADBAADyQUAAqyqQVC_eoX_KwNjJwI',
                    'file_unique_id': '38b2877b443542cbaf520c6e36a33ac4',
                },
                {
                    'file_size': 28528,
                    'file_date': 1535630939,
                    'file_id': 'DgADBAADsQQAAubTQVDRO_FN3lOwWwI',
                    'file_unique_id': 'f008ca48c44b4a47895ddbcd2f76741e',
                },
            ],
            'files': [
                {
                    'file_size': 28640,
                    'file_date': 1534074988,
                    'file_id': 'DgADBAADLAMAAhwfgVMyfGa5Nr0LvAI',
                    'file_unique_id': 'b170748794834644baaa3ec57ee4ce7a',
                },
                {
                    'file_size': 28480,
                    'file_date': 1534074988,
                    'file_id': 'DgADBAADaQQAAsFxgVNVfLZuT-_3ZQI',
                    'file_unique_id': '19a12ae34dca424b85e0308f706cee75',
                },
            ],
            'type': 'utility_bill',
            'hash': 'Wow over 30 minutes spent debugging passport stuff.',
        },
        {
            'data': 'j9SksVkSj128DBtZA+3aNjSFNirzv+R97guZaMgae4Gi0oDVNAF7twPR7j9VSmPedfJrEwL3O889Ei+a5F1xyLLyEI/qEBljvL70GFIhYGitS0JmNabHPHSZrjOl8b4s/0Z0Px2GpLO5siusTLQonimdUvu4UPjKquYISmlKEKhtmGATy+h+JDjNCYuOkhakeNw0Rk0BHgj0C3fCb7WZNQSyVb+2GTu6caR6eXf/AFwFp0TV3sRz3h0WIVPW8bna',
            'type': 'address',
            'hash': 'at least I get the pattern now',
        },
        {'email': 'fb3e3i47zt@dispostable.com', 'type': 'email', 'hash': 'this should be it.'},
    ],
}


@pytest.fixture(scope='function')
def all_passport_data():
    return [
        {
            'type': 'personal_details',
            'data': RAW_PASSPORT_DATA['data'][0]['data'],
            'hash': 'what to put here?',
        },
        {
            'type': 'passport',
            'data': RAW_PASSPORT_DATA['data'][1]['data'],
            'front_side': RAW_PASSPORT_DATA['data'][1]['front_side'],
            'selfie': RAW_PASSPORT_DATA['data'][1]['selfie'],
            'translation': RAW_PASSPORT_DATA['data'][1]['translation'],
            'hash': 'more data arghh',
        },
        {
            'type': 'internal_passport',
            'data': RAW_PASSPORT_DATA['data'][1]['data'],
            'front_side': RAW_PASSPORT_DATA['data'][1]['front_side'],
            'selfie': RAW_PASSPORT_DATA['data'][1]['selfie'],
            'translation': RAW_PASSPORT_DATA['data'][1]['translation'],
            'hash': 'more data arghh',
        },
        {
            'type': 'driver_license',
            'data': RAW_PASSPORT_DATA['data'][1]['data'],
            'front_side': RAW_PASSPORT_DATA['data'][1]['front_side'],
            'reverse_side': RAW_PASSPORT_DATA['data'][1]['reverse_side'],
            'selfie': RAW_PASSPORT_DATA['data'][1]['selfie'],
            'translation': RAW_PASSPORT_DATA['data'][1]['translation'],
            'hash': 'more data arghh',
        },
        {
            'type': 'identity_card',
            'data': RAW_PASSPORT_DATA['data'][1]['data'],
            'front_side': RAW_PASSPORT_DATA['data'][1]['front_side'],
            'reverse_side': RAW_PASSPORT_DATA['data'][1]['reverse_side'],
            'selfie': RAW_PASSPORT_DATA['data'][1]['selfie'],
            'translation': RAW_PASSPORT_DATA['data'][1]['translation'],
            'hash': 'more data arghh',
        },
        {
            'type': 'utility_bill',
            'files': RAW_PASSPORT_DATA['data'][2]['files'],
            'translation': RAW_PASSPORT_DATA['data'][2]['translation'],
            'hash': 'more data arghh',
        },
        {
            'type': 'bank_statement',
            'files': RAW_PASSPORT_DATA['data'][2]['files'],
            'translation': RAW_PASSPORT_DATA['data'][2]['translation'],
            'hash': 'more data arghh',
        },
        {
            'type': 'rental_agreement',
            'files': RAW_PASSPORT_DATA['data'][2]['files'],
            'translation': RAW_PASSPORT_DATA['data'][2]['translation'],
            'hash': 'more data arghh',
        },
        {
            'type': 'passport_registration',
            'files': RAW_PASSPORT_DATA['data'][2]['files'],
            'translation': RAW_PASSPORT_DATA['data'][2]['translation'],
            'hash': 'more data arghh',
        },
        {
            'type': 'temporary_registration',
            'files': RAW_PASSPORT_DATA['data'][2]['files'],
            'translation': RAW_PASSPORT_DATA['data'][2]['translation'],
            'hash': 'more data arghh',
        },
        {
            'type': 'address',
            'data': RAW_PASSPORT_DATA['data'][3]['data'],
            'hash': 'more data arghh',
        },
        {'type': 'email', 'email': 'fb3e3i47zt@dispostable.com', 'hash': 'more data arghh'},
        {
            'type': 'phone_number',
            'phone_number': 'fb3e3i47zt@dispostable.com',
            'hash': 'more data arghh',
        },
    ]


@pytest.fixture(scope='function')
def passport_data(bot):
    return PassportData.de_json(RAW_PASSPORT_DATA, bot=bot)


class TestPassport:
    driver_license_selfie_file_id = 'DgADBAADEQQAAkopgFNr6oi-wISRtAI'
    driver_license_selfie_file_unique_id = 'd4e390cca57b4da5a65322b304762a12'
    driver_license_front_side_file_id = 'DgADBAADxwMAApnQgVPK2-ckL2eXVAI'
    driver_license_front_side_file_unique_id = 'd9d52a700cbb4a189a80104aa5978133'
    driver_license_reverse_side_file_id = 'DgADBAADNQQAAtoagFPf4wwmFZdmyQI'
    driver_license_reverse_side_file_unique_id = 'adc3145fd2e84d95b64d68eaa22aa33e'
    driver_license_translation_1_file_id = 'DgADBAADswMAAisqQVAmooP-kVgLgAI'
    driver_license_translation_1_file_unique_id = '52a90d53d6064bb58feb582acdc3a324'
    driver_license_translation_2_file_id = 'DgADBAAD1QMAAnrpQFBMZsT3HysjwwI'
    driver_license_translation_2_file_unique_id = '7285f864d168441ba1f7d02146250432'
    utility_bill_1_file_id = 'DgADBAADLAMAAhwfgVMyfGa5Nr0LvAI'
    utility_bill_1_file_unique_id = 'b170748794834644baaa3ec57ee4ce7a'
    utility_bill_2_file_id = 'DgADBAADaQQAAsFxgVNVfLZuT-_3ZQI'
    utility_bill_2_file_unique_id = '19a12ae34dca424b85e0308f706cee75'
    utility_bill_translation_1_file_id = 'DgADBAADyQUAAqyqQVC_eoX_KwNjJwI'
    utility_bill_translation_1_file_unique_id = '38b2877b443542cbaf520c6e36a33ac4'
    utility_bill_translation_2_file_id = 'DgADBAADsQQAAubTQVDRO_FN3lOwWwI'
    utility_bill_translation_2_file_unique_id = 'f008ca48c44b4a47895ddbcd2f76741e'
    driver_license_selfie_credentials_file_hash = 'Cila/qLXSBH7DpZFbb5bRZIRxeFW2uv/ulL0u0JNsYI='
    driver_license_selfie_credentials_secret = 'tivdId6RNYNsvXYPppdzrbxOBuBOr9wXRPDcCvnXU7E='

    def test_slot_behaviour(self, passport_data, mro_slots):
        inst = passport_data
        for attr in inst.__slots__:
            assert getattr(inst, attr, 'err') != 'err', f"got extra slot '{attr}'"
        assert len(mro_slots(inst)) == len(set(mro_slots(inst))), "duplicate slot"

    def test_creation(self, passport_data):
        assert isinstance(passport_data, PassportData)

    def test_expected_encrypted_values(self, passport_data):
        personal_details, driver_license, utility_bill, address, email = passport_data.data

        assert personal_details.type == 'personal_details'
        assert personal_details.data == RAW_PASSPORT_DATA['data'][0]['data']

        assert driver_license.type == 'driver_license'
        assert driver_license.data == RAW_PASSPORT_DATA['data'][1]['data']
        assert isinstance(driver_license.selfie, PassportFile)
        assert driver_license.selfie.file_id == self.driver_license_selfie_file_id
        assert driver_license.selfie.file_unique_id == self.driver_license_selfie_file_unique_id

        assert isinstance(driver_license.front_side, PassportFile)
        assert driver_license.front_side.file_id == self.driver_license_front_side_file_id
        assert (
            driver_license.front_side.file_unique_id
            == self.driver_license_front_side_file_unique_id
        )

        assert isinstance(driver_license.reverse_side, PassportFile)
        assert driver_license.reverse_side.file_id == self.driver_license_reverse_side_file_id
        assert (
            driver_license.reverse_side.file_unique_id
            == self.driver_license_reverse_side_file_unique_id
        )

        assert isinstance(driver_license.translation[0], PassportFile)
        assert driver_license.translation[0].file_id == self.driver_license_translation_1_file_id
        assert (
            driver_license.translation[0].file_unique_id
            == self.driver_license_translation_1_file_unique_id
        )

        assert isinstance(driver_license.translation[1], PassportFile)
        assert driver_license.translation[1].file_id == self.driver_license_translation_2_file_id
        assert (
            driver_license.translation[1].file_unique_id
            == self.driver_license_translation_2_file_unique_id
        )

        assert utility_bill.type == 'utility_bill'
        assert isinstance(utility_bill.files[0], PassportFile)
        assert utility_bill.files[0].file_id == self.utility_bill_1_file_id
        assert utility_bill.files[0].file_unique_id == self.utility_bill_1_file_unique_id

        assert isinstance(utility_bill.files[1], PassportFile)
        assert utility_bill.files[1].file_id == self.utility_bill_2_file_id
        assert utility_bill.files[1].file_unique_id == self.utility_bill_2_file_unique_id

        assert isinstance(utility_bill.translation[0], PassportFile)
        assert utility_bill.translation[0].file_id == self.utility_bill_translation_1_file_id
        assert (
            utility_bill.translation[0].file_unique_id
            == self.utility_bill_translation_1_file_unique_id
        )

        assert isinstance(utility_bill.translation[1], PassportFile)
        assert utility_bill.translation[1].file_id == self.utility_bill_translation_2_file_id
        assert (
            utility_bill.translation[1].file_unique_id
            == self.utility_bill_translation_2_file_unique_id
        )

        assert address.type == 'address'
        assert address.data == RAW_PASSPORT_DATA['data'][3]['data']

        assert email.type == 'email'
        assert email.email == 'fb3e3i47zt@dispostable.com'

    def test_expected_decrypted_values(self, passport_data):
        (
            personal_details,
            driver_license,
            utility_bill,
            address,
            email,
        ) = passport_data.decrypted_data

        assert personal_details.type == 'personal_details'
        assert personal_details.data.to_dict() == {
            'first_name': 'FIRSTNAME',
            'middle_name': 'MIDDLENAME',
            'first_name_native': 'FIRSTNAMENATIVE',
            'residence_country_code': 'DK',
            'birth_date': '01.01.2001',
            'last_name_native': 'LASTNAMENATIVE',
            'gender': 'female',
            'middle_name_native': 'MIDDLENAMENATIVE',
            'country_code': 'DK',
            'last_name': 'LASTNAME',
        }

        assert driver_license.type == 'driver_license'
        assert driver_license.data.to_dict() == {
            'expiry_date': '01.01.2001',
            'document_no': 'DOCUMENT_NO',
        }
        assert isinstance(driver_license.selfie, PassportFile)
        assert driver_license.selfie.file_id == self.driver_license_selfie_file_id
        assert driver_license.selfie.file_unique_id == self.driver_license_selfie_file_unique_id

        assert isinstance(driver_license.front_side, PassportFile)
        assert driver_license.front_side.file_id == self.driver_license_front_side_file_id
        assert (
            driver_license.front_side.file_unique_id
            == self.driver_license_front_side_file_unique_id
        )

        assert isinstance(driver_license.reverse_side, PassportFile)
        assert driver_license.reverse_side.file_id == self.driver_license_reverse_side_file_id
        assert (
            driver_license.reverse_side.file_unique_id
            == self.driver_license_reverse_side_file_unique_id
        )

        assert address.type == 'address'
        assert address.data.to_dict() == {
            'city': 'CITY',
            'street_line2': 'STREET_LINE2',
            'state': 'STATE',
            'post_code': 'POSTCODE',
            'country_code': 'DK',
            'street_line1': 'STREET_LINE1',
        }

        assert utility_bill.type == 'utility_bill'
        assert isinstance(utility_bill.files[0], PassportFile)
        assert utility_bill.files[0].file_id == self.utility_bill_1_file_id
        assert utility_bill.files[0].file_unique_id == self.utility_bill_1_file_unique_id

        assert isinstance(utility_bill.files[1], PassportFile)
        assert utility_bill.files[1].file_id == self.utility_bill_2_file_id
        assert utility_bill.files[1].file_unique_id == self.utility_bill_2_file_unique_id

        assert email.type == 'email'
        assert email.email == 'fb3e3i47zt@dispostable.com'

    def test_all_types(self, passport_data, bot, all_passport_data):
        credentials = passport_data.decrypted_credentials.to_dict()

        # Copy credentials from other types to all types so we can decrypt everything
        sd = credentials['secure_data']
        credentials['secure_data'] = {
            'personal_details': sd['personal_details'].copy(),
            'passport': sd['driver_license'].copy(),
            'internal_passport': sd['driver_license'].copy(),
            'driver_license': sd['driver_license'].copy(),
            'identity_card': sd['driver_license'].copy(),
            'address': sd['address'].copy(),
            'utility_bill': sd['utility_bill'].copy(),
            'bank_statement': sd['utility_bill'].copy(),
            'rental_agreement': sd['utility_bill'].copy(),
            'passport_registration': sd['utility_bill'].copy(),
            'temporary_registration': sd['utility_bill'].copy(),
        }

        new = PassportData.de_json(
            {
                'data': all_passport_data,
                # Replaced below
                'credentials': {'data': 'data', 'hash': 'hash', 'secret': 'secret'},
            },
            bot=bot,
        )

        new.credentials._decrypted_data = Credentials.de_json(credentials, bot)

        assert isinstance(new, PassportData)
        assert new.decrypted_data

    def test_bot_init_invalid_key(self, bot):
        with pytest.raises(TypeError):
            Bot(bot.token, private_key='Invalid key!')

        with pytest.raises(ValueError):
            Bot(bot.token, private_key=b'Invalid key!')

    def test_passport_data_okay_with_non_crypto_bot(self, bot):
        b = Bot(bot.token)
        assert PassportData.de_json(RAW_PASSPORT_DATA, bot=b)

    def test_wrong_hash(self, bot):
        data = deepcopy(RAW_PASSPORT_DATA)
        data['credentials']['hash'] = 'bm90Y29ycmVjdGhhc2g='  # Not correct hash
        passport_data = PassportData.de_json(data, bot=bot)
        with pytest.raises(PassportDecryptionError):
            assert passport_data.decrypted_data

    def test_wrong_key(self, bot):
        short_key = b"-----BEGIN RSA PRIVATE KEY-----\r\nMIIBOQIBAAJBAKU+OZ2jJm7sCA/ec4gngNZhXYPu+DZ/TAwSMl0W7vAPXAsLplBk\r\nO8l6IBHx8N0ZC4Bc65mO3b2G8YAzqndyqH8CAwEAAQJAWOx3jQFzeVXDsOaBPdAk\r\nYTncXVeIc6tlfUl9mOLyinSbRNCy1XicOiOZFgH1rRKOGIC1235QmqxFvdecySoY\r\nwQIhAOFeGgeX9CrEPuSsd9+kqUcA2avCwqdQgSdy2qggRFyJAiEAu7QHT8JQSkHU\r\nDELfzrzc24AhjyG0z1DpGZArM8COascCIDK42SboXj3Z2UXiQ0CEcMzYNiVgOisq\r\nBUd5pBi+2mPxAiAM5Z7G/Sv1HjbKrOGh29o0/sXPhtpckEuj5QMC6E0gywIgFY6S\r\nNjwrAA+cMmsgY0O2fAzEKkDc5YiFsiXaGaSS4eA=\r\n-----END RSA PRIVATE KEY-----"
        b = Bot(bot.token, private_key=short_key)
        passport_data = PassportData.de_json(RAW_PASSPORT_DATA, bot=b)
        with pytest.raises(PassportDecryptionError):
            assert passport_data.decrypted_data

        wrong_key = b"-----BEGIN RSA PRIVATE KEY-----\r\nMIIEogIBAAKCAQB4qCFltuvHakZze86TUweU7E/SB3VLGEHAe7GJlBmrou9SSWsL\r\nH7E++157X6UqWFl54LOE9MeHZnoW7rZ+DxLKhk6NwAHTxXPnvw4CZlvUPC3OFxg3\r\nhEmNen6ojSM4sl4kYUIa7F+Q5uMEYaboxoBen9mbj4zzMGsG4aY/xBOb2ewrXQyL\r\nRh//tk1Px4ago+lUPisAvQVecz7/6KU4Xj4Lpv2z20f3cHlZX6bb7HlE1vixCMOf\r\nxvfC5SkWEGZMR/ZoWQUsoDkrDSITF/S3GtLfg083TgtCKaOF3mCT27sJ1og77npP\r\n0cH/qdlbdoFtdrRj3PvBpaj/TtXRhmdGcJBxAgMBAAECggEAYSq1Sp6XHo8dkV8B\r\nK2/QSURNu8y5zvIH8aUrgqo8Shb7OH9bryekrB3vJtgNwR5JYHdu2wHttcL3S4SO\r\nftJQxbyHgmxAjHUVNGqOM6yPA0o7cR70J7FnMoKVgdO3q68pVY7ll50IET9/T0X9\r\nDrTdKFb+/eILFsXFS1NpeSzExdsKq3zM0sP/vlJHHYVTmZDGaGEvny/eLAS+KAfG\r\nrKP96DeO4C/peXEJzALZ/mG1ReBB05Qp9Dx1xEC20yreRk5MnnBA5oiHVG5ZLOl9\r\nEEHINidqN+TMNSkxv67xMfQ6utNu5IpbklKv/4wqQOJOO50HZ+qBtSurTN573dky\r\nzslbCQKBgQDHDUBYyKN/v69VLmvNVcxTgrOcrdbqAfefJXb9C3dVXhS8/oRkCRU/\r\ndzxYWNT7hmQyWUKor/izh68rZ/M+bsTnlaa7IdAgyChzTfcZL/2pxG9pq05GF1Q4\r\nBSJ896ZEe3jEhbpJXRlWYvz7455svlxR0H8FooCTddTmkU3nsQSx0wKBgQCbLSa4\r\nyZs2QVstQQerNjxAtLi0IvV8cJkuvFoNC2Q21oqQc7BYU7NJL7uwriprZr5nwkCQ\r\nOFQXi4N3uqimNxuSng31ETfjFZPp+pjb8jf7Sce7cqU66xxR+anUzVZqBG1CJShx\r\nVxN7cWN33UZvIH34gA2Ax6AXNnJG42B5Gn1GKwKBgQCZ/oh/p4nGNXfiAK3qB6yy\r\nFvX6CwuvsqHt/8AUeKBz7PtCU+38roI/vXF0MBVmGky+HwxREQLpcdl1TVCERpIT\r\nUFXThI9OLUwOGI1IcTZf9tby+1LtKvM++8n4wGdjp9qAv6ylQV9u09pAzZItMwCd\r\nUx5SL6wlaQ2y60tIKk0lfQKBgBJS+56YmA6JGzY11qz+I5FUhfcnpauDNGOTdGLT\r\n9IqRPR2fu7RCdgpva4+KkZHLOTLReoRNUojRPb4WubGfEk93AJju5pWXR7c6k3Bt\r\novS2mrJk8GQLvXVksQxjDxBH44sLDkKMEM3j7uYJqDaZNKbyoCWT7TCwikAau5qx\r\naRevAoGAAKZV705dvrpJuyoHFZ66luANlrAwG/vNf6Q4mBEXB7guqMkokCsSkjqR\r\nhsD79E6q06zA0QzkLCavbCn5kMmDS/AbA80+B7El92iIN6d3jRdiNZiewkhlWhEG\r\nm4N0gQRfIu+rUjsS/4xk8UuQUT/Ossjn/hExi7ejpKdCc7N++bc=\r\n-----END RSA PRIVATE KEY-----"
        b = Bot(bot.token, private_key=wrong_key)
        passport_data = PassportData.de_json(RAW_PASSPORT_DATA, bot=b)
        with pytest.raises(PassportDecryptionError):
            assert passport_data.decrypted_data

    @pytest.mark.asyncio
    async def test_mocked_download_passport_file(self, passport_data, monkeypatch):
        # The files are not coming from our test bot, therefore the file id is invalid/wrong
        # when coming from this bot, so we monkeypatch the call, to make sure that Bot.get_file
        # at least gets called
        # TODO: Actually download a passport file in a test
        selfie = passport_data.decrypted_data[1].selfie

        # NOTE: file_unique_id is not used in the get_file method, so it is passed directly
        async def get_file(*_, **kwargs):
            return File(kwargs['file_id'], selfie.file_unique_id)

        monkeypatch.setattr(passport_data.bot, 'get_file', get_file)
        file = await selfie.get_file()
        assert file.file_id == selfie.file_id
        assert file.file_unique_id == selfie.file_unique_id
        assert file._credentials.file_hash == self.driver_license_selfie_credentials_file_hash
        assert file._credentials.secret == self.driver_license_selfie_credentials_secret

    @pytest.mark.asyncio
    async def test_mocked_set_passport_data_errors(self, monkeypatch, bot, chat_id, passport_data):
        def test(url, data, **kwargs):
            return (
                data['user_id'] == chat_id
                and data['errors'][0]['file_hash']
                == (
                    passport_data.decrypted_credentials.secure_data.driver_license.selfie.file_hash
                )
                and data['errors'][1]['data_hash']
                == (passport_data.decrypted_credentials.secure_data.driver_license.data.data_hash)
            )

        monkeypatch.setattr(bot.request, 'post', test)
        message = await bot.set_passport_data_errors(
            chat_id,
            [
                PassportElementErrorSelfie(
                    'driver_license',
                    (
                        passport_data.decrypted_credentials.secure_data.driver_license.selfie.file_hash
                    ),
                    'You\'re not handsome enough to use this app!',
                ),
                PassportElementErrorDataField(
                    'driver_license',
                    'expiry_date',
                    (
                        passport_data.decrypted_credentials.secure_data.driver_license.data.data_hash
                    ),
                    'Your driver license is expired!',
                ),
            ],
        )
        assert message

    def test_de_json_and_to_dict(self, bot):
        passport_data = PassportData.de_json(RAW_PASSPORT_DATA, bot)
        assert passport_data.to_dict() == RAW_PASSPORT_DATA

        assert passport_data.decrypted_data
        assert passport_data.to_dict() == RAW_PASSPORT_DATA

    def test_equality(self, passport_data):
        a = PassportData(passport_data.data, passport_data.credentials)
        b = PassportData(passport_data.data, passport_data.credentials)

        assert a == b
        assert hash(a) == hash(b)
        assert a is not b

        passport_data.credentials.hash = 'NOTAPROPERHASH'
        c = PassportData(passport_data.data, passport_data.credentials)

        assert a != c
        assert hash(a) != hash(c)<|MERGE_RESOLUTION|>--- conflicted
+++ resolved
@@ -36,16 +36,6 @@
 # here, although they are implicitly tested. Testing for those classes was too much work and not
 # worth it.
 
-
-<<<<<<< HEAD
-
-# Note: All classes in telegram.credentials (except EncryptedCredentials) aren't directly tested
-# here, although they are implicitly tested. Testing for those classes was too much work and not
-# worth it.
-
-
-=======
->>>>>>> 163d5987
 RAW_PASSPORT_DATA = {
     'credentials': {
         'hash': 'qB4hz2LMcXYhglwz6EvXMMyI3PURisWLXl/iCmCXcSk=',
