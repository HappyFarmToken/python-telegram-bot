#!/usr/bin/env python
#
# A library that provides a Python interface to the Telegram Bot API
# Copyright (C) 2015-2021
# Leandro Toledo de Souza <devs@python-telegram-bot.org>
#
# This program is free software: you can redistribute it and/or modify
# it under the terms of the GNU Lesser Public License as published by
# the Free Software Foundation, either version 3 of the License, or
# (at your option) any later version.
#
# This program is distributed in the hope that it will be useful,
# but WITHOUT ANY WARRANTY; without even the implied warranty of
# MERCHANTABILITY or FITNESS FOR A PARTICULAR PURPOSE.  See the
# GNU Lesser Public License for more details.
#
# You should have received a copy of the GNU Lesser Public License
# along with this program.  If not, see [http://www.gnu.org/licenses/].

import pytest
from flaky import flaky

from telegram import InlineKeyboardButton, InlineKeyboardMarkup, ReplyMarkup, ReplyKeyboardMarkup


@pytest.fixture(scope='class')
def inline_keyboard_markup():
    return InlineKeyboardMarkup(TestInlineKeyboardMarkup.inline_keyboard)


class TestInlineKeyboardMarkup:
    inline_keyboard = [
        [
            InlineKeyboardButton(text='button1', callback_data='data1'),
            InlineKeyboardButton(text='button2', callback_data='data2'),
        ]
    ]

    def test_slot_behaviour(self, inline_keyboard_markup, mro_slots):
        inst = inline_keyboard_markup
        for attr in inst.__slots__:
            assert getattr(inst, attr, 'err') != 'err', f"got extra slot '{attr}'"
        assert len(mro_slots(inst)) == len(set(mro_slots(inst))), "duplicate slot"

    @flaky(3, 1)
<<<<<<< HEAD
    @pytest.mark.timeout(10)
    @pytest.mark.asyncio
    async def test_send_message_with_inline_keyboard_markup(
        self, bot, chat_id, inline_keyboard_markup
    ):
        message = await bot.send_message(
=======
    def test_send_message_with_inline_keyboard_markup(self, bot, chat_id, inline_keyboard_markup):
        message = bot.send_message(
>>>>>>> 163d5987
            chat_id, 'Testing InlineKeyboardMarkup', reply_markup=inline_keyboard_markup
        )

        assert message.text == 'Testing InlineKeyboardMarkup'

    def test_from_button(self):
        inline_keyboard_markup = InlineKeyboardMarkup.from_button(
            InlineKeyboardButton(text='button1', callback_data='data1')
        ).inline_keyboard
        assert len(inline_keyboard_markup) == 1
        assert len(inline_keyboard_markup[0]) == 1

    def test_from_row(self):
        inline_keyboard_markup = InlineKeyboardMarkup.from_row(
            [
                InlineKeyboardButton(text='button1', callback_data='data1'),
                InlineKeyboardButton(text='button1', callback_data='data1'),
            ]
        ).inline_keyboard
        assert len(inline_keyboard_markup) == 1
        assert len(inline_keyboard_markup[0]) == 2

    def test_from_column(self):
        inline_keyboard_markup = InlineKeyboardMarkup.from_column(
            [
                InlineKeyboardButton(text='button1', callback_data='data1'),
                InlineKeyboardButton(text='button1', callback_data='data1'),
            ]
        ).inline_keyboard
        assert len(inline_keyboard_markup) == 2
        assert len(inline_keyboard_markup[0]) == 1
        assert len(inline_keyboard_markup[1]) == 1

    def test_expected_values(self, inline_keyboard_markup):
        assert inline_keyboard_markup.inline_keyboard == self.inline_keyboard

    def test_wrong_keyboard_inputs(self):
        with pytest.raises(ValueError):
            InlineKeyboardMarkup(
                [[InlineKeyboardButton('b1', '1')], InlineKeyboardButton('b2', '2')]
            )
        with pytest.raises(ValueError):
            InlineKeyboardMarkup(InlineKeyboardButton('b1', '1'))

    def test_expected_values_empty_switch(self, inline_keyboard_markup, bot, monkeypatch):
        def test(
            url,
            data,
            reply_to_message_id=None,
            disable_notification=None,
            reply_markup=None,
            timeout=None,
            **kwargs,
        ):
            if reply_markup is not None:
                if isinstance(reply_markup, ReplyMarkup):
                    data['reply_markup'] = reply_markup.to_dict()
                else:
                    data['reply_markup'] = reply_markup

            assert bool("'switch_inline_query': ''" in str(data['reply_markup']))
            assert bool("'switch_inline_query_current_chat': ''" in str(data['reply_markup']))

        inline_keyboard_markup.inline_keyboard[0][0].callback_data = None
        inline_keyboard_markup.inline_keyboard[0][0].switch_inline_query = ''
        inline_keyboard_markup.inline_keyboard[0][1].callback_data = None
        inline_keyboard_markup.inline_keyboard[0][1].switch_inline_query_current_chat = ''

        monkeypatch.setattr(bot, '_message', test)
        bot.send_message(123, 'test', reply_markup=inline_keyboard_markup)

    def test_to_dict(self, inline_keyboard_markup):
        inline_keyboard_markup_dict = inline_keyboard_markup.to_dict()

        assert isinstance(inline_keyboard_markup_dict, dict)
        assert inline_keyboard_markup_dict['inline_keyboard'] == [
            [self.inline_keyboard[0][0].to_dict(), self.inline_keyboard[0][1].to_dict()]
        ]

    def test_de_json(self):
        json_dict = {
            'inline_keyboard': [
                [
                    {'text': 'start', 'url': 'http://google.com'},
                    {'text': 'next', 'callback_data': 'abcd'},
                ],
                [{'text': 'Cancel', 'callback_data': 'Cancel'}],
            ]
        }
        inline_keyboard_markup = InlineKeyboardMarkup.de_json(json_dict, None)

        assert isinstance(inline_keyboard_markup, InlineKeyboardMarkup)
        keyboard = inline_keyboard_markup.inline_keyboard
        assert len(keyboard) == 2
        assert len(keyboard[0]) == 2
        assert len(keyboard[1]) == 1

        assert isinstance(keyboard[0][0], InlineKeyboardButton)
        assert isinstance(keyboard[0][1], InlineKeyboardButton)
        assert isinstance(keyboard[1][0], InlineKeyboardButton)

        assert keyboard[0][0].text == 'start'
        assert keyboard[0][0].url == 'http://google.com'

    def test_equality(self):
        a = InlineKeyboardMarkup.from_column(
            [
                InlineKeyboardButton(label, callback_data='data')
                for label in ['button1', 'button2', 'button3']
            ]
        )
        b = InlineKeyboardMarkup.from_column(
            [
                InlineKeyboardButton(label, callback_data='data')
                for label in ['button1', 'button2', 'button3']
            ]
        )
        c = InlineKeyboardMarkup.from_column(
            [InlineKeyboardButton(label, callback_data='data') for label in ['button1', 'button2']]
        )
        d = InlineKeyboardMarkup.from_column(
            [
                InlineKeyboardButton(label, callback_data=label)
                for label in ['button1', 'button2', 'button3']
            ]
        )
        e = InlineKeyboardMarkup.from_column(
            [InlineKeyboardButton(label, url=label) for label in ['button1', 'button2', 'button3']]
        )
        f = InlineKeyboardMarkup(
            [
                [
                    InlineKeyboardButton(label, callback_data='data')
                    for label in ['button1', 'button2']
                ],
                [
                    InlineKeyboardButton(label, callback_data='data')
                    for label in ['button1', 'button2']
                ],
                [
                    InlineKeyboardButton(label, callback_data='data')
                    for label in ['button1', 'button2']
                ],
            ]
        )
        g = ReplyKeyboardMarkup.from_column(['button1', 'button2', 'button3'])

        assert a == b
        assert hash(a) == hash(b)

        assert a != c
        assert hash(a) != hash(c)

        assert a != d
        assert hash(a) != hash(d)

        assert a != e
        assert hash(a) != hash(e)

        assert a != f
        assert hash(a) != hash(f)

        assert a != g
        assert hash(a) != hash(g)<|MERGE_RESOLUTION|>--- conflicted
+++ resolved
@@ -43,17 +43,11 @@
         assert len(mro_slots(inst)) == len(set(mro_slots(inst))), "duplicate slot"
 
     @flaky(3, 1)
-<<<<<<< HEAD
-    @pytest.mark.timeout(10)
     @pytest.mark.asyncio
     async def test_send_message_with_inline_keyboard_markup(
         self, bot, chat_id, inline_keyboard_markup
     ):
         message = await bot.send_message(
-=======
-    def test_send_message_with_inline_keyboard_markup(self, bot, chat_id, inline_keyboard_markup):
-        message = bot.send_message(
->>>>>>> 163d5987
             chat_id, 'Testing InlineKeyboardMarkup', reply_markup=inline_keyboard_markup
         )
 
