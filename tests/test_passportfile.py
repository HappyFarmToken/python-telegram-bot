#!/usr/bin/env python
#
# A library that provides a Python interface to the Telegram Bot API
# Copyright (C) 2015-2021
# Leandro Toledo de Souza <devs@python-telegram-bot.org>
#
# This program is free software: you can redistribute it and/or modify
# it under the terms of the GNU Lesser Public License as published by
# the Free Software Foundation, either version 3 of the License, or
# (at your option) any later version.
#
# This program is distributed in the hope that it will be useful,
# but WITHOUT ANY WARRANTY; without even the implied warranty of
# MERCHANTABILITY or FITNESS FOR A PARTICULAR PURPOSE.  See the
# GNU Lesser Public License for more details.
#
# You should have received a copy of the GNU Lesser Public License
# along with this program.  If not, see [http://www.gnu.org/licenses/].
import pytest

from telegram import PassportFile, PassportElementError, Bot, File
from tests.conftest import check_shortcut_signature, check_shortcut_call, check_defaults_handling


@pytest.fixture(scope='class')
def passport_file(bot):
    return PassportFile(
        file_id=TestPassportFile.file_id,
        file_unique_id=TestPassportFile.file_unique_id,
        file_size=TestPassportFile.file_size,
        file_date=TestPassportFile.file_date,
        bot=bot,
    )


class TestPassportFile:
    file_id = 'data'
    file_unique_id = 'adc3145fd2e84d95b64d68eaa22aa33e'
    file_size = 50
    file_date = 1532879128

    def test_slot_behaviour(self, passport_file, mro_slots):
        inst = passport_file
        for attr in inst.__slots__:
            assert getattr(inst, attr, 'err') != 'err', f"got extra slot '{attr}'"
        assert len(mro_slots(inst)) == len(set(mro_slots(inst))), "duplicate slot"

    def test_expected_values(self, passport_file):
        assert passport_file.file_id == self.file_id
        assert passport_file.file_unique_id == self.file_unique_id
        assert passport_file.file_size == self.file_size
        assert passport_file.file_date == self.file_date

    def test_to_dict(self, passport_file):
        passport_file_dict = passport_file.to_dict()

        assert isinstance(passport_file_dict, dict)
        assert passport_file_dict['file_id'] == passport_file.file_id
        assert passport_file_dict['file_unique_id'] == passport_file.file_unique_id
        assert passport_file_dict['file_size'] == passport_file.file_size
        assert passport_file_dict['file_date'] == passport_file.file_date

    @pytest.mark.asyncio
    async def test_get_file_instance_method(self, monkeypatch, passport_file):
        async def make_assertion(*_, **kwargs):
            result = kwargs['file_id'] == passport_file.file_id
            # we need to be a bit hacky here, b/c PF.get_file needs Bot.get_file to return a File
            return File(file_id=result, file_unique_id=result)

        assert check_shortcut_signature(PassportFile.get_file, Bot.get_file, ['file_id'], [])
<<<<<<< HEAD
        assert await check_shortcut_call(passport_file.get_file, passport_file.bot, 'get_file')
        assert await check_defaults_handling(passport_file.get_file, passport_file.bot)

        monkeypatch.setattr(passport_file.bot, 'get_file', make_assertion)
        assert (await passport_file.get_file()).file_id == 'True'
=======
        assert check_shortcut_call(passport_file.get_file, passport_file.get_bot(), 'get_file')
        assert check_defaults_handling(passport_file.get_file, passport_file.get_bot())

        monkeypatch.setattr(passport_file.get_bot(), 'get_file', make_assertion)
        assert passport_file.get_file().file_id == 'True'
>>>>>>> 8f4105d8

    def test_equality(self):
        a = PassportFile(self.file_id, self.file_unique_id, self.file_size, self.file_date)
        b = PassportFile('', self.file_unique_id, self.file_size, self.file_date)
        c = PassportFile(self.file_id, self.file_unique_id, '', '')
        d = PassportFile('', '', self.file_size, self.file_date)
        e = PassportElementError('source', 'type', 'message')

        assert a == b
        assert hash(a) == hash(b)
        assert a is not b

        assert a == c
        assert hash(a) == hash(c)

        assert a != d
        assert hash(a) != hash(d)

        assert a != e
        assert hash(a) != hash(e)<|MERGE_RESOLUTION|>--- conflicted
+++ resolved
@@ -68,19 +68,13 @@
             return File(file_id=result, file_unique_id=result)
 
         assert check_shortcut_signature(PassportFile.get_file, Bot.get_file, ['file_id'], [])
-<<<<<<< HEAD
-        assert await check_shortcut_call(passport_file.get_file, passport_file.bot, 'get_file')
-        assert await check_defaults_handling(passport_file.get_file, passport_file.bot)
-
-        monkeypatch.setattr(passport_file.bot, 'get_file', make_assertion)
-        assert (await passport_file.get_file()).file_id == 'True'
-=======
-        assert check_shortcut_call(passport_file.get_file, passport_file.get_bot(), 'get_file')
-        assert check_defaults_handling(passport_file.get_file, passport_file.get_bot())
+        assert await check_shortcut_call(
+            passport_file.get_file, passport_file.get_bot(), 'get_file'
+        )
+        assert await check_defaults_handling(passport_file.get_file, passport_file.get_bot())
 
         monkeypatch.setattr(passport_file.get_bot(), 'get_file', make_assertion)
-        assert passport_file.get_file().file_id == 'True'
->>>>>>> 8f4105d8
+        assert (await passport_file.get_file()).file_id == 'True'
 
     def test_equality(self):
         a = PassportFile(self.file_id, self.file_unique_id, self.file_size, self.file_date)
