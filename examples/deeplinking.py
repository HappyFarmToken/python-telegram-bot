--- conflicted
+++ resolved
@@ -1,10 +1,5 @@
 #!/usr/bin/env python
-<<<<<<< HEAD
-# pylint: disable=W0613, C0116
-# type: ignore[union-attr]
-=======
 # pylint: disable=missing-function-docstring, unused-argument
->>>>>>> 163d5987
 # This program is dedicated to the public domain under the CC0 license.
 
 """Bot that explains Telegram's "Deep Linking Parameters" functionality.
@@ -25,21 +20,12 @@
 
 import logging
 
-<<<<<<< HEAD
-from telegram import ParseMode, InlineKeyboardMarkup, InlineKeyboardButton, Update
-from telegram.ext import (
-    Updater,
-    CommandHandler,
-    CallbackQueryHandler,
-    Filters,
-=======
 from telegram import ParseMode, InlineKeyboardMarkup, InlineKeyboardButton, Update, helpers
 from telegram.ext import (
     CommandHandler,
     CallbackQueryHandler,
     Filters,
     Updater,
->>>>>>> 163d5987
     CallbackContext,
 )
 
@@ -55,12 +41,6 @@
 USING_ENTITIES = "using-entities-here"
 USING_KEYBOARD = "using-keyboard-here"
 SO_COOL = "so-cool"
-<<<<<<< HEAD
-
-# Callback data to pass in 3rd level deeplinking
-KEYBOARD_CALLBACKDATA = "keyboard-callback-data"
-=======
->>>>>>> 163d5987
 
 # Callback data to pass in 3rd level deep-linking
 KEYBOARD_CALLBACKDATA = "keyboard-callback-data"
@@ -106,22 +86,14 @@
     )
 
 
-<<<<<<< HEAD
-def deep_link_level_3_callback(update: Update, context: CallbackContext) -> None:
-=======
 def deep_link_level_3_callback(update: Update, context: CallbackContext.DEFAULT_TYPE) -> None:
->>>>>>> 163d5987
     """Answers CallbackQuery with deeplinking url."""
     bot = context.bot
     url = helpers.create_deep_linked_url(bot.username, USING_KEYBOARD)
     update.callback_query.answer(url=url)
 
 
-<<<<<<< HEAD
-def deep_linked_level_4(update: Update, context: CallbackContext) -> None:
-=======
 def deep_linked_level_4(update: Update, context: CallbackContext.DEFAULT_TYPE) -> None:
->>>>>>> 163d5987
     """Reached through the USING_KEYBOARD payload"""
     payload = context.args
     update.message.reply_text(
@@ -132,11 +104,7 @@
 def main() -> None:
     """Start the bot."""
     # Create the Updater and pass it your bot's token.
-<<<<<<< HEAD
-    updater = Updater("TOKEN")
-=======
     updater = Updater.builder().token("TOKEN").build()
->>>>>>> 163d5987
 
     # Get the dispatcher to register handlers
     dispatcher = updater.dispatcher
