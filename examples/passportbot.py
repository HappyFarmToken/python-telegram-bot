--- conflicted
+++ resolved
@@ -1,10 +1,5 @@
 #!/usr/bin/env python
-<<<<<<< HEAD
-# pylint: disable=W0613, C0116
-# type: ignore[union-attr]
-=======
 # pylint: disable=missing-function-docstring, unused-argument
->>>>>>> 163d5987
 # This program is dedicated to the public domain under the CC0 license.
 
 """
