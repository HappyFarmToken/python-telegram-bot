--- conflicted
+++ resolved
@@ -194,11 +194,7 @@
         """
 
 
-<<<<<<< HEAD
-class UpdateFilter(BaseFilter, ABC):
-=======
 class UpdateFilter(BaseFilter):
->>>>>>> 163d5987
     """Base class for all Update Filters. In contrast to :class:`MessageFilter`, the object
     passed to :meth:`filter` is ``update``, which allows to create filters like
     :attr:`Filters.update.edited_message`.
@@ -1547,11 +1543,7 @@
         Args:
             user_id(:obj:`int` | Tuple[:obj:`int`] | List[:obj:`int`], optional):
                 Which user ID(s) to allow through.
-<<<<<<< HEAD
-            username(:class:`telegram.utils.types.SLT[str]`, optional):
-=======
             username(:obj:`str` | Tuple[:obj:`str`] | List[:obj:`str`], optional):
->>>>>>> 163d5987
                 Which username(s) to allow through. Leading ``'@'`` s in usernames will be
                 discarded.
             allow_empty(:obj:`bool`, optional): Whether updates should be processed, if no user
@@ -1652,11 +1644,7 @@
         Args:
             bot_id(:obj:`int` | Tuple[:obj:`int`] | List[:obj:`int`], optional):
                 Which bot ID(s) to allow through.
-<<<<<<< HEAD
-            username(:class:`telegram.utils.types.SLT[str]`, optional):
-=======
             username(:obj:`str` | Tuple[:obj:`str`] | List[:obj:`str`], optional):
->>>>>>> 163d5987
                 Which username(s) to allow through. Leading ``'@'`` s in usernames will be
                 discarded.
             allow_empty(:obj:`bool`, optional): Whether updates should be processed, if no user
@@ -1948,11 +1936,7 @@
         Args:
             chat_id(:obj:`int` | Tuple[:obj:`int`] | List[:obj:`int`], optional):
                 Which sender chat chat ID(s) to allow through.
-<<<<<<< HEAD
-            username(:class:`telegram.utils.types.SLT[str]`, optional):
-=======
             username(:obj:`str` | Tuple[:obj:`str`] | List[:obj:`str`], optional):
->>>>>>> 163d5987
                 Which sender chat username(s) to allow through.
                 Leading ``'@'`` s in usernames will be discarded.
             allow_empty(:obj:`bool`, optional): Whether updates should be processed, if no sender
