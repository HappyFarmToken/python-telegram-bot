--- conflicted
+++ resolved
@@ -277,12 +277,8 @@
                         # Save the current user and the selected handler for handle_update
                         return key, candidate, check
 
-<<<<<<< HEAD
                 else:
                     return None
-=======
-                return False
->>>>>>> c9630ee8
 
         self.logger.debug('selecting conversation %s with state %s' % (str(key), str(state)))
 
