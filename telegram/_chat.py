#!/usr/bin/env python
# pylint: disable=redefined-builtin
#
# A library that provides a Python interface to the Telegram Bot API
# Copyright (C) 2015-2021
# Leandro Toledo de Souza <devs@python-telegram-bot.org>
#
# This program is free software: you can redistribute it and/or modify
# it under the terms of the GNU Lesser Public License as published by
# the Free Software Foundation, either version 3 of the License, or
# (at your option) any later version.
#
# This program is distributed in the hope that it will be useful,
# but WITHOUT ANY WARRANTY; without even the implied warranty of
# MERCHANTABILITY or FITNESS FOR A PARTICULAR PURPOSE.  See the
# GNU Lesser Public License for more details.
#
# You should have received a copy of the GNU Lesser Public License
# along with this program.  If not, see [http://www.gnu.org/licenses/].
"""This module contains an object that represents a Telegram Chat."""
from datetime import datetime
from typing import TYPE_CHECKING, List, Optional, ClassVar, Union, Tuple, Any

from telegram import ChatPhoto, TelegramObject, constants
from telegram._utils.types import JSONDict, FileInput, ODVInput, DVInput
from telegram._utils.defaultvalue import DEFAULT_NONE, DEFAULT_20

from telegram._chatpermissions import ChatPermissions
from telegram._chatlocation import ChatLocation

if TYPE_CHECKING:
    from telegram import (
        Bot,
        ChatMember,
        ChatInviteLink,
        Message,
        MessageId,
        ReplyMarkup,
        Contact,
        InlineKeyboardMarkup,
        Location,
        Venue,
        MessageEntity,
        InputMediaAudio,
        InputMediaDocument,
        InputMediaPhoto,
        InputMediaVideo,
        PhotoSize,
        Audio,
        Document,
        Animation,
        LabeledPrice,
        Sticker,
        Video,
        VideoNote,
        Voice,
    )


class Chat(TelegramObject):
    """This object represents a chat.

    Objects of this class are comparable in terms of equality. Two objects of this class are
    considered equal, if their :attr:`id` is equal.

    .. versionchanged:: 14.0
        Removed the deprecated methods ``kick_member`` and ``get_members_count``.

    Args:
        id (:obj:`int`): Unique identifier for this chat. This number may be greater than 32 bits
            and some programming languages may have difficulty/silent defects in interpreting it.
            But it is smaller than 52 bits, so a signed 64 bit integer or double-precision float
            type are safe for storing this identifier.
        type (:obj:`str`): Type of chat, can be either :attr:`PRIVATE`, :attr:`GROUP`,
            :attr:`SUPERGROUP` or :attr:`CHANNEL`.
        title (:obj:`str`, optional): Title, for supergroups, channels and group chats.
        username(:obj:`str`, optional): Username, for private chats, supergroups and channels if
            available.
        first_name(:obj:`str`, optional): First name of the other party in a private chat.
        last_name(:obj:`str`, optional): Last name of the other party in a private chat.
        photo (:class:`telegram.ChatPhoto`, optional): Chat photo.
            Returned only in :meth:`telegram.Bot.get_chat`.
        bio (:obj:`str`, optional): Bio of the other party in a private chat. Returned only in
            :meth:`telegram.Bot.get_chat`.
        description (:obj:`str`, optional): Description, for groups, supergroups and channel chats.
            Returned only in :meth:`telegram.Bot.get_chat`.
        invite_link (:obj:`str`, optional): Primary invite link, for groups, supergroups and
            channel. Returned only in :meth:`telegram.Bot.get_chat`.
        pinned_message (:class:`telegram.Message`, optional): The most recent pinned message
            (by sending date). Returned only in :meth:`telegram.Bot.get_chat`.
        permissions (:class:`telegram.ChatPermissions`): Optional. Default chat member permissions,
            for groups and supergroups. Returned only in :meth:`telegram.Bot.get_chat`.
        slow_mode_delay (:obj:`int`, optional): For supergroups, the minimum allowed delay between
            consecutive messages sent by each unprivileged user.
            Returned only in :meth:`telegram.Bot.get_chat`.
        message_auto_delete_time (:obj:`int`, optional): The time after which all messages sent to
            the chat will be automatically deleted; in seconds. Returned only in
            :meth:`telegram.Bot.get_chat`.

            .. versionadded:: 13.4
        bot (:class:`telegram.Bot`, optional): The Bot to use for instance methods.
        sticker_set_name (:obj:`str`, optional): For supergroups, name of group sticker set.
            Returned only in :meth:`telegram.Bot.get_chat`.
        can_set_sticker_set (:obj:`bool`, optional): :obj:`True`, if the bot can change group the
            sticker set. Returned only in :meth:`telegram.Bot.get_chat`.
        linked_chat_id (:obj:`int`, optional): Unique identifier for the linked chat, i.e. the
            discussion group identifier for a channel and vice versa; for supergroups and channel
            chats. Returned only in :meth:`telegram.Bot.get_chat`.
        location (:class:`telegram.ChatLocation`, optional): For supergroups, the location to which
            the supergroup is connected. Returned only in :meth:`telegram.Bot.get_chat`.
        **kwargs (:obj:`dict`): Arbitrary keyword arguments.

    Attributes:
        id (:obj:`int`): Unique identifier for this chat.
        type (:obj:`str`): Type of chat.
        title (:obj:`str`): Optional. Title, for supergroups, channels and group chats.
        username (:obj:`str`): Optional. Username.
        first_name (:obj:`str`): Optional. First name of the other party in a private chat.
        last_name (:obj:`str`): Optional. Last name of the other party in a private chat.
        photo (:class:`telegram.ChatPhoto`): Optional. Chat photo.
        bio (:obj:`str`): Optional. Bio of the other party in a private chat. Returned only in
            :meth:`telegram.Bot.get_chat`.
        description (:obj:`str`): Optional. Description, for groups, supergroups and channel chats.
        invite_link (:obj:`str`): Optional. Primary invite link, for groups, supergroups and
            channel. Returned only in :meth:`telegram.Bot.get_chat`.
        pinned_message (:class:`telegram.Message`): Optional. The most recent pinned message
            (by sending date). Returned only in :meth:`telegram.Bot.get_chat`.
        permissions (:class:`telegram.ChatPermissions`): Optional. Default chat member permissions,
            for groups and supergroups. Returned only in :meth:`telegram.Bot.get_chat`.
        slow_mode_delay (:obj:`int`): Optional. For supergroups, the minimum allowed delay between
            consecutive messages sent by each unprivileged user. Returned only in
            :meth:`telegram.Bot.get_chat`.
        message_auto_delete_time (:obj:`int`): Optional. The time after which all messages sent to
            the chat will be automatically deleted; in seconds. Returned only in
            :meth:`telegram.Bot.get_chat`.

            .. versionadded:: 13.4
        sticker_set_name (:obj:`str`): Optional. For supergroups, name of Group sticker set.
        can_set_sticker_set (:obj:`bool`): Optional. :obj:`True`, if the bot can change group the
            sticker set.
        linked_chat_id (:obj:`int`): Optional. Unique identifier for the linked chat, i.e. the
            discussion group identifier for a channel and vice versa; for supergroups and channel
            chats. Returned only in :meth:`telegram.Bot.get_chat`.
        location (:class:`telegram.ChatLocation`): Optional. For supergroups, the location to which
            the supergroup is connected. Returned only in :meth:`telegram.Bot.get_chat`.

    """

    __slots__ = (
        'bio',
        'id',
        'type',
        'last_name',
        'sticker_set_name',
        'slow_mode_delay',
        'location',
        'first_name',
        'permissions',
        'invite_link',
        'pinned_message',
        'description',
        'can_set_sticker_set',
        'username',
        'title',
        'photo',
        'linked_chat_id',
        'all_members_are_administrators',
        'message_auto_delete_time',
    )

    SENDER: ClassVar[str] = constants.ChatType.SENDER
    """:const:`telegram.constants.ChatType.SENDER`

    .. versionadded:: 13.5
    """
    PRIVATE: ClassVar[str] = constants.ChatType.PRIVATE
    """:const:`telegram.constants.ChatType.PRIVATE`"""
    GROUP: ClassVar[str] = constants.ChatType.GROUP
    """:const:`telegram.constants.ChatType.GROUP`"""
    SUPERGROUP: ClassVar[str] = constants.ChatType.SUPERGROUP
    """:const:`telegram.constants.ChatType.SUPERGROUP`"""
    CHANNEL: ClassVar[str] = constants.ChatType.CHANNEL
    """:const:`telegram.constants.ChatType.CHANNEL`"""

    def __init__(
        self,
        id: int,
        type: str,
        title: str = None,
        username: str = None,
        first_name: str = None,
        last_name: str = None,
        bot: 'Bot' = None,
        photo: ChatPhoto = None,
        description: str = None,
        invite_link: str = None,
        pinned_message: 'Message' = None,
        permissions: ChatPermissions = None,
        sticker_set_name: str = None,
        can_set_sticker_set: bool = None,
        slow_mode_delay: int = None,
        bio: str = None,
        linked_chat_id: int = None,
        location: ChatLocation = None,
        message_auto_delete_time: int = None,
        **_kwargs: Any,
    ):
        # Required
        self.id = int(id)  # pylint: disable=invalid-name
        self.type = type
        # Optionals
        self.title = title
        self.username = username
        self.first_name = first_name
        self.last_name = last_name
        # TODO: Remove (also from tests), when Telegram drops this completely
        self.all_members_are_administrators = _kwargs.get('all_members_are_administrators')
        self.photo = photo
        self.bio = bio
        self.description = description
        self.invite_link = invite_link
        self.pinned_message = pinned_message
        self.permissions = permissions
        self.slow_mode_delay = slow_mode_delay
        self.message_auto_delete_time = (
            int(message_auto_delete_time) if message_auto_delete_time is not None else None
        )
        self.sticker_set_name = sticker_set_name
        self.can_set_sticker_set = can_set_sticker_set
        self.linked_chat_id = linked_chat_id
        self.location = location

        self.set_bot(bot)
        self._id_attrs = (self.id,)

    @property
    def full_name(self) -> Optional[str]:
        """
        :obj:`str`: Convenience property. If :attr:`first_name` is not :obj:`None` gives,
        :attr:`first_name` followed by (if available) :attr:`last_name`.

        Note:
            :attr:`full_name` will always be :obj:`None`, if the chat is a (super)group or
            channel.

        .. versionadded:: 13.2
        """
        if not self.first_name:
            return None
        if self.last_name:
            return f'{self.first_name} {self.last_name}'
        return self.first_name

    @property
    def link(self) -> Optional[str]:
        """:obj:`str`: Convenience property. If the chat has a :attr:`username`, returns a t.me
        link of the chat.
        """
        if self.username:
            return f"https://t.me/{self.username}"
        return None

    @classmethod
    def de_json(cls, data: Optional[JSONDict], bot: 'Bot') -> Optional['Chat']:
        """See :meth:`telegram.TelegramObject.de_json`."""
        data = cls._parse_data(data)

        if not data:
            return None

        data['photo'] = ChatPhoto.de_json(data.get('photo'), bot)
        from telegram import Message  # pylint: disable=import-outside-toplevel

        data['pinned_message'] = Message.de_json(data.get('pinned_message'), bot)
        data['permissions'] = ChatPermissions.de_json(data.get('permissions'), bot)
        data['location'] = ChatLocation.de_json(data.get('location'), bot)

        return cls(bot=bot, **data)

    async def leave(
        self, timeout: ODVInput[float] = DEFAULT_NONE, api_kwargs: JSONDict = None
    ) -> bool:
        """Shortcut for::

            bot.leave_chat(update.effective_chat.id, *args, **kwargs)

        For the documentation of the arguments, please see :meth:`telegram.Bot.leave_chat`.

        Returns:
            :obj:`bool`: On success, :obj:`True` is returned.

        """
<<<<<<< HEAD
        return await self.bot.leave_chat(
=======
        return self.get_bot().leave_chat(
>>>>>>> 8f4105d8
            chat_id=self.id,
            timeout=timeout,
            api_kwargs=api_kwargs,
        )

    async def get_administrators(
        self, timeout: ODVInput[float] = DEFAULT_NONE, api_kwargs: JSONDict = None
    ) -> List['ChatMember']:
        """Shortcut for::

            bot.get_chat_administrators(update.effective_chat.id, *args, **kwargs)

        For the documentation of the arguments, please see
        :meth:`telegram.Bot.get_chat_administrators`.

        Returns:
            List[:class:`telegram.ChatMember`]: A list of administrators in a chat. An Array of
            :class:`telegram.ChatMember` objects that contains information about all
            chat administrators except other bots. If the chat is a group or a supergroup
            and no administrators were appointed, only the creator will be returned.

        """
<<<<<<< HEAD
        return await self.bot.get_chat_administrators(
=======
        return self.get_bot().get_chat_administrators(
>>>>>>> 8f4105d8
            chat_id=self.id,
            timeout=timeout,
            api_kwargs=api_kwargs,
        )

    async def get_member_count(
        self, timeout: ODVInput[float] = DEFAULT_NONE, api_kwargs: JSONDict = None
    ) -> int:
        """Shortcut for::

            bot.get_chat_member_count(update.effective_chat.id, *args, **kwargs)

        For the documentation of the arguments, please see
        :meth:`telegram.Bot.get_chat_member_count`.

        Returns:
            :obj:`int`
        """
<<<<<<< HEAD
        return await self.bot.get_chat_member_count(
=======
        return self.get_bot().get_chat_member_count(
>>>>>>> 8f4105d8
            chat_id=self.id,
            timeout=timeout,
            api_kwargs=api_kwargs,
        )

    async def get_member(
        self,
        user_id: Union[str, int],
        timeout: ODVInput[float] = DEFAULT_NONE,
        api_kwargs: JSONDict = None,
    ) -> 'ChatMember':
        """Shortcut for::

            bot.get_chat_member(update.effective_chat.id, *args, **kwargs)

        For the documentation of the arguments, please see :meth:`telegram.Bot.get_chat_member`.

        Returns:
            :class:`telegram.ChatMember`

        """
<<<<<<< HEAD
        return await self.bot.get_chat_member(
=======
        return self.get_bot().get_chat_member(
>>>>>>> 8f4105d8
            chat_id=self.id,
            user_id=user_id,
            timeout=timeout,
            api_kwargs=api_kwargs,
        )

    async def ban_member(
        self,
        user_id: Union[str, int],
        timeout: ODVInput[float] = DEFAULT_NONE,
        until_date: Union[int, datetime] = None,
        api_kwargs: JSONDict = None,
        revoke_messages: bool = None,
    ) -> bool:
        """Shortcut for::

            bot.ban_chat_member(update.effective_chat.id, *args, **kwargs)

        For the documentation of the arguments, please see
        :meth:`telegram.Bot.ban_chat_member`.

        Returns:
            :obj:`bool`: On success, :obj:`True` is returned.
        """
<<<<<<< HEAD
        return await self.bot.ban_chat_member(
=======
        return self.get_bot().ban_chat_member(
>>>>>>> 8f4105d8
            chat_id=self.id,
            user_id=user_id,
            timeout=timeout,
            until_date=until_date,
            api_kwargs=api_kwargs,
            revoke_messages=revoke_messages,
        )

    async def unban_member(
        self,
        user_id: Union[str, int],
        timeout: ODVInput[float] = DEFAULT_NONE,
        api_kwargs: JSONDict = None,
        only_if_banned: bool = None,
    ) -> bool:
        """Shortcut for::

            bot.unban_chat_member(update.effective_chat.id, *args, **kwargs)

        For the documentation of the arguments, please see :meth:`telegram.Bot.unban_chat_member`.

        Returns:
            :obj:`bool`: On success, :obj:`True` is returned.

        """
<<<<<<< HEAD
        return await self.bot.unban_chat_member(
=======
        return self.get_bot().unban_chat_member(
>>>>>>> 8f4105d8
            chat_id=self.id,
            user_id=user_id,
            timeout=timeout,
            api_kwargs=api_kwargs,
            only_if_banned=only_if_banned,
        )

    async def promote_member(
        self,
        user_id: Union[str, int],
        can_change_info: bool = None,
        can_post_messages: bool = None,
        can_edit_messages: bool = None,
        can_delete_messages: bool = None,
        can_invite_users: bool = None,
        can_restrict_members: bool = None,
        can_pin_messages: bool = None,
        can_promote_members: bool = None,
        timeout: ODVInput[float] = DEFAULT_NONE,
        api_kwargs: JSONDict = None,
        is_anonymous: bool = None,
        can_manage_chat: bool = None,
        can_manage_voice_chats: bool = None,
    ) -> bool:
        """Shortcut for::

            bot.promote_chat_member(update.effective_chat.id, *args, **kwargs)

        For the documentation of the arguments, please see
        :meth:`telegram.Bot.promote_chat_member`.

        .. versionadded:: 13.2

        Returns:
            :obj:`bool`: On success, :obj:`True` is returned.

        """
<<<<<<< HEAD
        return await self.bot.promote_chat_member(
=======
        return self.get_bot().promote_chat_member(
>>>>>>> 8f4105d8
            chat_id=self.id,
            user_id=user_id,
            can_change_info=can_change_info,
            can_post_messages=can_post_messages,
            can_edit_messages=can_edit_messages,
            can_delete_messages=can_delete_messages,
            can_invite_users=can_invite_users,
            can_restrict_members=can_restrict_members,
            can_pin_messages=can_pin_messages,
            can_promote_members=can_promote_members,
            timeout=timeout,
            api_kwargs=api_kwargs,
            is_anonymous=is_anonymous,
            can_manage_chat=can_manage_chat,
            can_manage_voice_chats=can_manage_voice_chats,
        )

    async def restrict_member(
        self,
        user_id: Union[str, int],
        permissions: ChatPermissions,
        until_date: Union[int, datetime] = None,
        timeout: ODVInput[float] = DEFAULT_NONE,
        api_kwargs: JSONDict = None,
    ) -> bool:
        """Shortcut for::

            bot.restrict_chat_member(update.effective_chat.id, *args, **kwargs)

        For the documentation of the arguments, please see
        :meth:`telegram.Bot.restrict_chat_member`.

        .. versionadded:: 13.2

        Returns:
            :obj:`bool`: On success, :obj:`True` is returned.

        """
<<<<<<< HEAD
        return await self.bot.restrict_chat_member(
=======
        return self.get_bot().restrict_chat_member(
>>>>>>> 8f4105d8
            chat_id=self.id,
            user_id=user_id,
            permissions=permissions,
            until_date=until_date,
            timeout=timeout,
            api_kwargs=api_kwargs,
        )

    async def set_permissions(
        self,
        permissions: ChatPermissions,
        timeout: ODVInput[float] = DEFAULT_NONE,
        api_kwargs: JSONDict = None,
    ) -> bool:
        """Shortcut for::

            bot.set_chat_permissions(update.effective_chat.id, *args, **kwargs)

        For the documentation of the arguments, please see
        :meth:`telegram.Bot.set_chat_permissions`.

        Returns:
            :obj:`bool`: On success, :obj:`True` is returned.

        """
<<<<<<< HEAD
        return await self.bot.set_chat_permissions(
=======
        return self.get_bot().set_chat_permissions(
>>>>>>> 8f4105d8
            chat_id=self.id,
            permissions=permissions,
            timeout=timeout,
            api_kwargs=api_kwargs,
        )

    async def set_administrator_custom_title(
        self,
        user_id: Union[int, str],
        custom_title: str,
        timeout: ODVInput[float] = DEFAULT_NONE,
        api_kwargs: JSONDict = None,
    ) -> bool:
        """Shortcut for::

            bot.set_chat_administrator_custom_title(update.effective_chat.id, *args, **kwargs)

        For the documentation of the arguments, please see
        :meth:`telegram.Bot.set_chat_administrator_custom_title`.

        Returns:
            :obj:`bool`: On success, :obj:`True` is returned.

        """
<<<<<<< HEAD
        return await self.bot.set_chat_administrator_custom_title(
=======
        return self.get_bot().set_chat_administrator_custom_title(
>>>>>>> 8f4105d8
            chat_id=self.id,
            user_id=user_id,
            custom_title=custom_title,
            timeout=timeout,
            api_kwargs=api_kwargs,
        )

    async def pin_message(
        self,
        message_id: int,
        disable_notification: ODVInput[bool] = DEFAULT_NONE,
        timeout: ODVInput[float] = DEFAULT_NONE,
        api_kwargs: JSONDict = None,
    ) -> bool:
        """Shortcut for::

             bot.pin_chat_message(chat_id=update.effective_chat.id,
                                  *args,
                                  **kwargs)

        For the documentation of the arguments, please see
        :meth:`telegram.Bot.pin_chat_message`.

        Returns:
            :obj:`bool`: On success, :obj:`True` is returned.

        """
<<<<<<< HEAD
        return await self.bot.pin_chat_message(
=======
        return self.get_bot().pin_chat_message(
>>>>>>> 8f4105d8
            chat_id=self.id,
            message_id=message_id,
            disable_notification=disable_notification,
            timeout=timeout,
            api_kwargs=api_kwargs,
        )

    async def unpin_message(
        self,
        timeout: ODVInput[float] = DEFAULT_NONE,
        api_kwargs: JSONDict = None,
        message_id: int = None,
    ) -> bool:
        """Shortcut for::

             bot.unpin_chat_message(chat_id=update.effective_chat.id,
                                    *args,
                                    **kwargs)

        For the documentation of the arguments, please see
        :meth:`telegram.Bot.unpin_chat_message`.

        Returns:
            :obj:`bool`: On success, :obj:`True` is returned.

        """
<<<<<<< HEAD
        return await self.bot.unpin_chat_message(
=======
        return self.get_bot().unpin_chat_message(
>>>>>>> 8f4105d8
            chat_id=self.id,
            timeout=timeout,
            api_kwargs=api_kwargs,
            message_id=message_id,
        )

    async def unpin_all_messages(
        self,
        timeout: ODVInput[float] = DEFAULT_NONE,
        api_kwargs: JSONDict = None,
    ) -> bool:
        """Shortcut for::

             bot.unpin_all_chat_messages(chat_id=update.effective_chat.id,
                                         *args,
                                         **kwargs)

        For the documentation of the arguments, please see
        :meth:`telegram.Bot.unpin_all_chat_messages`.

        Returns:
            :obj:`bool`: On success, :obj:`True` is returned.

        """
<<<<<<< HEAD
        return await self.bot.unpin_all_chat_messages(
=======
        return self.get_bot().unpin_all_chat_messages(
>>>>>>> 8f4105d8
            chat_id=self.id,
            timeout=timeout,
            api_kwargs=api_kwargs,
        )

    async def send_message(
        self,
        text: str,
        parse_mode: ODVInput[str] = DEFAULT_NONE,
        disable_web_page_preview: ODVInput[bool] = DEFAULT_NONE,
        disable_notification: DVInput[bool] = DEFAULT_NONE,
        reply_to_message_id: int = None,
        reply_markup: 'ReplyMarkup' = None,
        timeout: ODVInput[float] = DEFAULT_NONE,
        api_kwargs: JSONDict = None,
        allow_sending_without_reply: ODVInput[bool] = DEFAULT_NONE,
        entities: Union[List['MessageEntity'], Tuple['MessageEntity', ...]] = None,
    ) -> 'Message':
        """Shortcut for::

            bot.send_message(update.effective_chat.id, *args, **kwargs)

        For the documentation of the arguments, please see :meth:`telegram.Bot.send_message`.

        Returns:
            :class:`telegram.Message`: On success, instance representing the message posted.

        """
<<<<<<< HEAD
        return await self.bot.send_message(
=======
        return self.get_bot().send_message(
>>>>>>> 8f4105d8
            chat_id=self.id,
            text=text,
            parse_mode=parse_mode,
            disable_web_page_preview=disable_web_page_preview,
            disable_notification=disable_notification,
            reply_to_message_id=reply_to_message_id,
            reply_markup=reply_markup,
            timeout=timeout,
            api_kwargs=api_kwargs,
            allow_sending_without_reply=allow_sending_without_reply,
            entities=entities,
        )

    async def send_media_group(
        self,
        media: List[
            Union['InputMediaAudio', 'InputMediaDocument', 'InputMediaPhoto', 'InputMediaVideo']
        ],
        disable_notification: ODVInput[bool] = DEFAULT_NONE,
        reply_to_message_id: int = None,
        timeout: DVInput[float] = DEFAULT_20,
        api_kwargs: JSONDict = None,
        allow_sending_without_reply: ODVInput[bool] = DEFAULT_NONE,
    ) -> List['Message']:
        """Shortcut for::

            bot.send_media_group(update.effective_chat.id, *args, **kwargs)

        For the documentation of the arguments, please see :meth:`telegram.Bot.send_media_group`.

        Returns:
            List[:class:`telegram.Message`]: On success, instance representing the message posted.

        """
<<<<<<< HEAD
        return await self.bot.send_media_group(
=======
        return self.get_bot().send_media_group(
>>>>>>> 8f4105d8
            chat_id=self.id,
            media=media,
            disable_notification=disable_notification,
            reply_to_message_id=reply_to_message_id,
            timeout=timeout,
            api_kwargs=api_kwargs,
            allow_sending_without_reply=allow_sending_without_reply,
        )

    async def send_chat_action(
        self,
        action: str,
        timeout: ODVInput[float] = DEFAULT_NONE,
        api_kwargs: JSONDict = None,
    ) -> bool:
        """Shortcut for::

            bot.send_chat_action(update.effective_chat.id, *args, **kwargs)

        For the documentation of the arguments, please see :meth:`telegram.Bot.send_chat_action`.

        Returns:
            :obj:`bool`: On success, :obj:`True` is returned.

        """
<<<<<<< HEAD
        return await self.bot.send_chat_action(
=======
        return self.get_bot().send_chat_action(
>>>>>>> 8f4105d8
            chat_id=self.id,
            action=action,
            timeout=timeout,
            api_kwargs=api_kwargs,
        )

    send_action = send_chat_action
    """Alias for :attr:`send_chat_action`"""

    async def send_photo(
        self,
        photo: Union[FileInput, 'PhotoSize'],
        caption: str = None,
        disable_notification: DVInput[bool] = DEFAULT_NONE,
        reply_to_message_id: int = None,
        reply_markup: 'ReplyMarkup' = None,
        timeout: DVInput[float] = DEFAULT_20,
        parse_mode: ODVInput[str] = DEFAULT_NONE,
        api_kwargs: JSONDict = None,
        allow_sending_without_reply: ODVInput[bool] = DEFAULT_NONE,
        caption_entities: Union[List['MessageEntity'], Tuple['MessageEntity', ...]] = None,
        filename: str = None,
    ) -> 'Message':
        """Shortcut for::

            bot.send_photo(update.effective_chat.id, *args, **kwargs)

        For the documentation of the arguments, please see :meth:`telegram.Bot.send_photo`.

        Returns:
            :class:`telegram.Message`: On success, instance representing the message posted.

        """
<<<<<<< HEAD
        return await self.bot.send_photo(
=======
        return self.get_bot().send_photo(
>>>>>>> 8f4105d8
            chat_id=self.id,
            photo=photo,
            caption=caption,
            disable_notification=disable_notification,
            reply_to_message_id=reply_to_message_id,
            reply_markup=reply_markup,
            timeout=timeout,
            parse_mode=parse_mode,
            api_kwargs=api_kwargs,
            allow_sending_without_reply=allow_sending_without_reply,
            caption_entities=caption_entities,
            filename=filename,
        )

    async def send_contact(
        self,
        phone_number: str = None,
        first_name: str = None,
        last_name: str = None,
        disable_notification: DVInput[bool] = DEFAULT_NONE,
        reply_to_message_id: int = None,
        reply_markup: 'ReplyMarkup' = None,
        timeout: ODVInput[float] = DEFAULT_NONE,
        contact: 'Contact' = None,
        vcard: str = None,
        api_kwargs: JSONDict = None,
        allow_sending_without_reply: ODVInput[bool] = DEFAULT_NONE,
    ) -> 'Message':
        """Shortcut for::

            bot.send_contact(update.effective_chat.id, *args, **kwargs)

        For the documentation of the arguments, please see :meth:`telegram.Bot.send_contact`.

        Returns:
            :class:`telegram.Message`: On success, instance representing the message posted.

        """
<<<<<<< HEAD
        return await self.bot.send_contact(
=======
        return self.get_bot().send_contact(
>>>>>>> 8f4105d8
            chat_id=self.id,
            phone_number=phone_number,
            first_name=first_name,
            last_name=last_name,
            disable_notification=disable_notification,
            reply_to_message_id=reply_to_message_id,
            reply_markup=reply_markup,
            timeout=timeout,
            contact=contact,
            vcard=vcard,
            api_kwargs=api_kwargs,
            allow_sending_without_reply=allow_sending_without_reply,
        )

    async def send_audio(
        self,
        audio: Union[FileInput, 'Audio'],
        duration: int = None,
        performer: str = None,
        title: str = None,
        caption: str = None,
        disable_notification: DVInput[bool] = DEFAULT_NONE,
        reply_to_message_id: int = None,
        reply_markup: 'ReplyMarkup' = None,
        timeout: DVInput[float] = DEFAULT_20,
        parse_mode: ODVInput[str] = DEFAULT_NONE,
        thumb: FileInput = None,
        api_kwargs: JSONDict = None,
        allow_sending_without_reply: ODVInput[bool] = DEFAULT_NONE,
        caption_entities: Union[List['MessageEntity'], Tuple['MessageEntity', ...]] = None,
        filename: str = None,
    ) -> 'Message':
        """Shortcut for::

            bot.send_audio(update.effective_chat.id, *args, **kwargs)

        For the documentation of the arguments, please see :meth:`telegram.Bot.send_audio`.

        Returns:
            :class:`telegram.Message`: On success, instance representing the message posted.

        """
<<<<<<< HEAD
        return await self.bot.send_audio(
=======
        return self.get_bot().send_audio(
>>>>>>> 8f4105d8
            chat_id=self.id,
            audio=audio,
            duration=duration,
            performer=performer,
            title=title,
            caption=caption,
            disable_notification=disable_notification,
            reply_to_message_id=reply_to_message_id,
            reply_markup=reply_markup,
            timeout=timeout,
            parse_mode=parse_mode,
            thumb=thumb,
            api_kwargs=api_kwargs,
            allow_sending_without_reply=allow_sending_without_reply,
            caption_entities=caption_entities,
            filename=filename,
        )

    async def send_document(
        self,
        document: Union[FileInput, 'Document'],
        filename: str = None,
        caption: str = None,
        disable_notification: DVInput[bool] = DEFAULT_NONE,
        reply_to_message_id: int = None,
        reply_markup: 'ReplyMarkup' = None,
        timeout: DVInput[float] = DEFAULT_20,
        parse_mode: ODVInput[str] = DEFAULT_NONE,
        thumb: FileInput = None,
        api_kwargs: JSONDict = None,
        disable_content_type_detection: bool = None,
        allow_sending_without_reply: ODVInput[bool] = DEFAULT_NONE,
        caption_entities: Union[List['MessageEntity'], Tuple['MessageEntity', ...]] = None,
    ) -> 'Message':
        """Shortcut for::

            bot.send_document(update.effective_chat.id, *args, **kwargs)

        For the documentation of the arguments, please see :meth:`telegram.Bot.send_document`.

        Returns:
            :class:`telegram.Message`: On success, instance representing the message posted.

        """
<<<<<<< HEAD
        return await self.bot.send_document(
=======
        return self.get_bot().send_document(
>>>>>>> 8f4105d8
            chat_id=self.id,
            document=document,
            filename=filename,
            caption=caption,
            disable_notification=disable_notification,
            reply_to_message_id=reply_to_message_id,
            reply_markup=reply_markup,
            timeout=timeout,
            parse_mode=parse_mode,
            thumb=thumb,
            api_kwargs=api_kwargs,
            disable_content_type_detection=disable_content_type_detection,
            allow_sending_without_reply=allow_sending_without_reply,
            caption_entities=caption_entities,
        )

    async def send_dice(
        self,
        disable_notification: ODVInput[bool] = DEFAULT_NONE,
        reply_to_message_id: int = None,
        reply_markup: 'ReplyMarkup' = None,
        timeout: ODVInput[float] = DEFAULT_NONE,
        emoji: str = None,
        api_kwargs: JSONDict = None,
        allow_sending_without_reply: ODVInput[bool] = DEFAULT_NONE,
    ) -> 'Message':
        """Shortcut for::

            bot.send_dice(update.effective_chat.id, *args, **kwargs)

        For the documentation of the arguments, please see :meth:`telegram.Bot.send_dice`.

        Returns:
            :class:`telegram.Message`: On success, instance representing the message posted.

        """
<<<<<<< HEAD
        return await self.bot.send_dice(
=======
        return self.get_bot().send_dice(
>>>>>>> 8f4105d8
            chat_id=self.id,
            disable_notification=disable_notification,
            reply_to_message_id=reply_to_message_id,
            reply_markup=reply_markup,
            timeout=timeout,
            emoji=emoji,
            api_kwargs=api_kwargs,
            allow_sending_without_reply=allow_sending_without_reply,
        )

    async def send_game(
        self,
        game_short_name: str,
        disable_notification: DVInput[bool] = DEFAULT_NONE,
        reply_to_message_id: int = None,
        reply_markup: 'InlineKeyboardMarkup' = None,
        timeout: ODVInput[float] = DEFAULT_NONE,
        api_kwargs: JSONDict = None,
        allow_sending_without_reply: ODVInput[bool] = DEFAULT_NONE,
    ) -> 'Message':
        """Shortcut for::

            bot.send_game(update.effective_chat.id, *args, **kwargs)

        For the documentation of the arguments, please see :meth:`telegram.Bot.send_game`.

        Returns:
            :class:`telegram.Message`: On success, instance representing the message posted.

        """
<<<<<<< HEAD
        return await self.bot.send_game(
=======
        return self.get_bot().send_game(
>>>>>>> 8f4105d8
            chat_id=self.id,
            game_short_name=game_short_name,
            disable_notification=disable_notification,
            reply_to_message_id=reply_to_message_id,
            reply_markup=reply_markup,
            timeout=timeout,
            api_kwargs=api_kwargs,
            allow_sending_without_reply=allow_sending_without_reply,
        )

    async def send_invoice(
        self,
        title: str,
        description: str,
        payload: str,
        provider_token: str,
        currency: str,
        prices: List['LabeledPrice'],
        start_parameter: str = None,
        photo_url: str = None,
        photo_size: int = None,
        photo_width: int = None,
        photo_height: int = None,
        need_name: bool = None,
        need_phone_number: bool = None,
        need_email: bool = None,
        need_shipping_address: bool = None,
        is_flexible: bool = None,
        disable_notification: DVInput[bool] = DEFAULT_NONE,
        reply_to_message_id: int = None,
        reply_markup: 'InlineKeyboardMarkup' = None,
        provider_data: Union[str, object] = None,
        send_phone_number_to_provider: bool = None,
        send_email_to_provider: bool = None,
        timeout: ODVInput[float] = DEFAULT_NONE,
        api_kwargs: JSONDict = None,
        allow_sending_without_reply: ODVInput[bool] = DEFAULT_NONE,
        max_tip_amount: int = None,
        suggested_tip_amounts: List[int] = None,
    ) -> 'Message':
        """Shortcut for::

            bot.send_invoice(update.effective_chat.id, *args, **kwargs)

        For the documentation of the arguments, please see :meth:`telegram.Bot.send_invoice`.

        Warning:
            As of API 5.2 :attr:`start_parameter` is an optional argument and therefore the order
            of the arguments had to be changed. Use keyword arguments to make sure that the
            arguments are passed correctly.

        .. versionchanged:: 13.5
            As of Bot API 5.2, the parameter :attr:`start_parameter` is optional.

        Returns:
            :class:`telegram.Message`: On success, instance representing the message posted.

        """
<<<<<<< HEAD
        return await self.bot.send_invoice(
=======
        return self.get_bot().send_invoice(
>>>>>>> 8f4105d8
            chat_id=self.id,
            title=title,
            description=description,
            payload=payload,
            provider_token=provider_token,
            currency=currency,
            prices=prices,
            start_parameter=start_parameter,
            photo_url=photo_url,
            photo_size=photo_size,
            photo_width=photo_width,
            photo_height=photo_height,
            need_name=need_name,
            need_phone_number=need_phone_number,
            need_email=need_email,
            need_shipping_address=need_shipping_address,
            is_flexible=is_flexible,
            disable_notification=disable_notification,
            reply_to_message_id=reply_to_message_id,
            reply_markup=reply_markup,
            provider_data=provider_data,
            send_phone_number_to_provider=send_phone_number_to_provider,
            send_email_to_provider=send_email_to_provider,
            timeout=timeout,
            api_kwargs=api_kwargs,
            allow_sending_without_reply=allow_sending_without_reply,
            max_tip_amount=max_tip_amount,
            suggested_tip_amounts=suggested_tip_amounts,
        )

    async def send_location(
        self,
        latitude: float = None,
        longitude: float = None,
        disable_notification: DVInput[bool] = DEFAULT_NONE,
        reply_to_message_id: int = None,
        reply_markup: 'ReplyMarkup' = None,
        timeout: ODVInput[float] = DEFAULT_NONE,
        location: 'Location' = None,
        live_period: int = None,
        api_kwargs: JSONDict = None,
        horizontal_accuracy: float = None,
        heading: int = None,
        proximity_alert_radius: int = None,
        allow_sending_without_reply: ODVInput[bool] = DEFAULT_NONE,
    ) -> 'Message':
        """Shortcut for::

            bot.send_location(update.effective_chat.id, *args, **kwargs)

        For the documentation of the arguments, please see :meth:`telegram.Bot.send_location`.

        Returns:
            :class:`telegram.Message`: On success, instance representing the message posted.

        """
<<<<<<< HEAD
        return await self.bot.send_location(
=======
        return self.get_bot().send_location(
>>>>>>> 8f4105d8
            chat_id=self.id,
            latitude=latitude,
            longitude=longitude,
            disable_notification=disable_notification,
            reply_to_message_id=reply_to_message_id,
            reply_markup=reply_markup,
            timeout=timeout,
            location=location,
            live_period=live_period,
            api_kwargs=api_kwargs,
            horizontal_accuracy=horizontal_accuracy,
            heading=heading,
            proximity_alert_radius=proximity_alert_radius,
            allow_sending_without_reply=allow_sending_without_reply,
        )

    async def send_animation(
        self,
        animation: Union[FileInput, 'Animation'],
        duration: int = None,
        width: int = None,
        height: int = None,
        thumb: FileInput = None,
        caption: str = None,
        parse_mode: ODVInput[str] = DEFAULT_NONE,
        disable_notification: DVInput[bool] = DEFAULT_NONE,
        reply_to_message_id: int = None,
        reply_markup: 'ReplyMarkup' = None,
        timeout: DVInput[float] = DEFAULT_20,
        api_kwargs: JSONDict = None,
        allow_sending_without_reply: ODVInput[bool] = DEFAULT_NONE,
        caption_entities: Union[List['MessageEntity'], Tuple['MessageEntity', ...]] = None,
        filename: str = None,
    ) -> 'Message':
        """Shortcut for::

            bot.send_animation(update.effective_chat.id, *args, **kwargs)

        For the documentation of the arguments, please see :meth:`telegram.Bot.send_animation`.

        Returns:
            :class:`telegram.Message`: On success, instance representing the message posted.

        """
<<<<<<< HEAD
        return await self.bot.send_animation(
=======
        return self.get_bot().send_animation(
>>>>>>> 8f4105d8
            chat_id=self.id,
            animation=animation,
            duration=duration,
            width=width,
            height=height,
            thumb=thumb,
            caption=caption,
            parse_mode=parse_mode,
            disable_notification=disable_notification,
            reply_to_message_id=reply_to_message_id,
            reply_markup=reply_markup,
            timeout=timeout,
            api_kwargs=api_kwargs,
            allow_sending_without_reply=allow_sending_without_reply,
            caption_entities=caption_entities,
            filename=filename,
        )

    async def send_sticker(
        self,
        sticker: Union[FileInput, 'Sticker'],
        disable_notification: DVInput[bool] = DEFAULT_NONE,
        reply_to_message_id: int = None,
        reply_markup: 'ReplyMarkup' = None,
        timeout: DVInput[float] = DEFAULT_20,
        api_kwargs: JSONDict = None,
        allow_sending_without_reply: ODVInput[bool] = DEFAULT_NONE,
    ) -> 'Message':
        """Shortcut for::

            bot.send_sticker(update.effective_chat.id, *args, **kwargs)

        For the documentation of the arguments, please see :meth:`telegram.Bot.send_sticker`.

        Returns:
            :class:`telegram.Message`: On success, instance representing the message posted.

        """
<<<<<<< HEAD
        return await self.bot.send_sticker(
=======
        return self.get_bot().send_sticker(
>>>>>>> 8f4105d8
            chat_id=self.id,
            sticker=sticker,
            disable_notification=disable_notification,
            reply_to_message_id=reply_to_message_id,
            reply_markup=reply_markup,
            timeout=timeout,
            api_kwargs=api_kwargs,
            allow_sending_without_reply=allow_sending_without_reply,
        )

    async def send_venue(
        self,
        latitude: float = None,
        longitude: float = None,
        title: str = None,
        address: str = None,
        foursquare_id: str = None,
        disable_notification: DVInput[bool] = DEFAULT_NONE,
        reply_to_message_id: int = None,
        reply_markup: 'ReplyMarkup' = None,
        timeout: ODVInput[float] = DEFAULT_NONE,
        venue: 'Venue' = None,
        foursquare_type: str = None,
        api_kwargs: JSONDict = None,
        google_place_id: str = None,
        google_place_type: str = None,
        allow_sending_without_reply: ODVInput[bool] = DEFAULT_NONE,
    ) -> 'Message':
        """Shortcut for::

            bot.send_venue(update.effective_chat.id, *args, **kwargs)

        For the documentation of the arguments, please see :meth:`telegram.Bot.send_venue`.

        Returns:
            :class:`telegram.Message`: On success, instance representing the message posted.

        """
<<<<<<< HEAD
        return await self.bot.send_venue(
=======
        return self.get_bot().send_venue(
>>>>>>> 8f4105d8
            chat_id=self.id,
            latitude=latitude,
            longitude=longitude,
            title=title,
            address=address,
            foursquare_id=foursquare_id,
            disable_notification=disable_notification,
            reply_to_message_id=reply_to_message_id,
            reply_markup=reply_markup,
            timeout=timeout,
            venue=venue,
            foursquare_type=foursquare_type,
            api_kwargs=api_kwargs,
            google_place_id=google_place_id,
            google_place_type=google_place_type,
            allow_sending_without_reply=allow_sending_without_reply,
        )

    async def send_video(
        self,
        video: Union[FileInput, 'Video'],
        duration: int = None,
        caption: str = None,
        disable_notification: DVInput[bool] = DEFAULT_NONE,
        reply_to_message_id: int = None,
        reply_markup: 'ReplyMarkup' = None,
        timeout: DVInput[float] = DEFAULT_20,
        width: int = None,
        height: int = None,
        parse_mode: ODVInput[str] = DEFAULT_NONE,
        supports_streaming: bool = None,
        thumb: FileInput = None,
        api_kwargs: JSONDict = None,
        allow_sending_without_reply: ODVInput[bool] = DEFAULT_NONE,
        caption_entities: Union[List['MessageEntity'], Tuple['MessageEntity', ...]] = None,
        filename: str = None,
    ) -> 'Message':
        """Shortcut for::

            bot.send_video(update.effective_chat.id, *args, **kwargs)

        For the documentation of the arguments, please see :meth:`telegram.Bot.send_video`.

        Returns:
            :class:`telegram.Message`: On success, instance representing the message posted.

        """
<<<<<<< HEAD
        return await self.bot.send_video(
=======
        return self.get_bot().send_video(
>>>>>>> 8f4105d8
            chat_id=self.id,
            video=video,
            duration=duration,
            caption=caption,
            disable_notification=disable_notification,
            reply_to_message_id=reply_to_message_id,
            reply_markup=reply_markup,
            timeout=timeout,
            width=width,
            height=height,
            parse_mode=parse_mode,
            supports_streaming=supports_streaming,
            thumb=thumb,
            api_kwargs=api_kwargs,
            allow_sending_without_reply=allow_sending_without_reply,
            caption_entities=caption_entities,
            filename=filename,
        )

    async def send_video_note(
        self,
        video_note: Union[FileInput, 'VideoNote'],
        duration: int = None,
        length: int = None,
        disable_notification: DVInput[bool] = DEFAULT_NONE,
        reply_to_message_id: int = None,
        reply_markup: 'ReplyMarkup' = None,
        timeout: DVInput[float] = DEFAULT_20,
        thumb: FileInput = None,
        api_kwargs: JSONDict = None,
        allow_sending_without_reply: ODVInput[bool] = DEFAULT_NONE,
        filename: str = None,
    ) -> 'Message':
        """Shortcut for::

            bot.send_video_note(update.effective_chat.id, *args, **kwargs)

        For the documentation of the arguments, please see :meth:`telegram.Bot.send_video_note`.

        Returns:
            :class:`telegram.Message`: On success, instance representing the message posted.

        """
<<<<<<< HEAD
        return await self.bot.send_video_note(
=======
        return self.get_bot().send_video_note(
>>>>>>> 8f4105d8
            chat_id=self.id,
            video_note=video_note,
            duration=duration,
            length=length,
            disable_notification=disable_notification,
            reply_to_message_id=reply_to_message_id,
            reply_markup=reply_markup,
            timeout=timeout,
            thumb=thumb,
            api_kwargs=api_kwargs,
            allow_sending_without_reply=allow_sending_without_reply,
            filename=filename,
        )

    async def send_voice(
        self,
        voice: Union[FileInput, 'Voice'],
        duration: int = None,
        caption: str = None,
        disable_notification: DVInput[bool] = DEFAULT_NONE,
        reply_to_message_id: int = None,
        reply_markup: 'ReplyMarkup' = None,
        timeout: DVInput[float] = DEFAULT_20,
        parse_mode: ODVInput[str] = DEFAULT_NONE,
        api_kwargs: JSONDict = None,
        allow_sending_without_reply: ODVInput[bool] = DEFAULT_NONE,
        caption_entities: Union[List['MessageEntity'], Tuple['MessageEntity', ...]] = None,
        filename: str = None,
    ) -> 'Message':
        """Shortcut for::

            bot.send_voice(update.effective_chat.id, *args, **kwargs)

        For the documentation of the arguments, please see :meth:`telegram.Bot.send_voice`.

        Returns:
            :class:`telegram.Message`: On success, instance representing the message posted.

        """
<<<<<<< HEAD
        return await self.bot.send_voice(
=======
        return self.get_bot().send_voice(
>>>>>>> 8f4105d8
            chat_id=self.id,
            voice=voice,
            duration=duration,
            caption=caption,
            disable_notification=disable_notification,
            reply_to_message_id=reply_to_message_id,
            reply_markup=reply_markup,
            timeout=timeout,
            parse_mode=parse_mode,
            api_kwargs=api_kwargs,
            allow_sending_without_reply=allow_sending_without_reply,
            caption_entities=caption_entities,
            filename=filename,
        )

    async def send_poll(
        self,
        question: str,
        options: List[str],
        is_anonymous: bool = True,
        # We use constant.PollType.REGULAR instead of Poll.REGULAR here to avoid circular imports
        type: str = constants.PollType.REGULAR,  # pylint: disable=redefined-builtin
        allows_multiple_answers: bool = False,
        correct_option_id: int = None,
        is_closed: bool = None,
        disable_notification: ODVInput[bool] = DEFAULT_NONE,
        reply_to_message_id: int = None,
        reply_markup: 'ReplyMarkup' = None,
        timeout: ODVInput[float] = DEFAULT_NONE,
        explanation: str = None,
        explanation_parse_mode: ODVInput[str] = DEFAULT_NONE,
        open_period: int = None,
        close_date: Union[int, datetime] = None,
        api_kwargs: JSONDict = None,
        allow_sending_without_reply: ODVInput[bool] = DEFAULT_NONE,
        explanation_entities: Union[List['MessageEntity'], Tuple['MessageEntity', ...]] = None,
    ) -> 'Message':
        """Shortcut for::

            bot.send_poll(update.effective_chat.id, *args, **kwargs)

        For the documentation of the arguments, please see :meth:`telegram.Bot.send_poll`.

        Returns:
            :class:`telegram.Message`: On success, instance representing the message posted.

        """
<<<<<<< HEAD
        return await self.bot.send_poll(
=======
        return self.get_bot().send_poll(
>>>>>>> 8f4105d8
            chat_id=self.id,
            question=question,
            options=options,
            is_anonymous=is_anonymous,
            type=type,  # pylint=pylint,
            allows_multiple_answers=allows_multiple_answers,
            correct_option_id=correct_option_id,
            is_closed=is_closed,
            disable_notification=disable_notification,
            reply_to_message_id=reply_to_message_id,
            reply_markup=reply_markup,
            timeout=timeout,
            explanation=explanation,
            explanation_parse_mode=explanation_parse_mode,
            open_period=open_period,
            close_date=close_date,
            api_kwargs=api_kwargs,
            allow_sending_without_reply=allow_sending_without_reply,
            explanation_entities=explanation_entities,
        )

    async def send_copy(
        self,
        from_chat_id: Union[str, int],
        message_id: int,
        caption: str = None,
        parse_mode: ODVInput[str] = DEFAULT_NONE,
        caption_entities: Union[Tuple['MessageEntity', ...], List['MessageEntity']] = None,
        disable_notification: DVInput[bool] = DEFAULT_NONE,
        reply_to_message_id: int = None,
        allow_sending_without_reply: DVInput[bool] = DEFAULT_NONE,
        reply_markup: 'ReplyMarkup' = None,
        timeout: ODVInput[float] = DEFAULT_NONE,
        api_kwargs: JSONDict = None,
    ) -> 'MessageId':
        """Shortcut for::

            bot.copy_message(chat_id=update.effective_chat.id, *args, **kwargs)

        For the documentation of the arguments, please see :meth:`telegram.Bot.copy_message`.

        Returns:
            :class:`telegram.Message`: On success, instance representing the message posted.

        """
<<<<<<< HEAD
        return await self.bot.copy_message(
=======
        return self.get_bot().copy_message(
>>>>>>> 8f4105d8
            chat_id=self.id,
            from_chat_id=from_chat_id,
            message_id=message_id,
            caption=caption,
            parse_mode=parse_mode,
            caption_entities=caption_entities,
            disable_notification=disable_notification,
            reply_to_message_id=reply_to_message_id,
            allow_sending_without_reply=allow_sending_without_reply,
            reply_markup=reply_markup,
            timeout=timeout,
            api_kwargs=api_kwargs,
        )

    async def copy_message(
        self,
        chat_id: Union[int, str],
        message_id: int,
        caption: str = None,
        parse_mode: ODVInput[str] = DEFAULT_NONE,
        caption_entities: Union[Tuple['MessageEntity', ...], List['MessageEntity']] = None,
        disable_notification: DVInput[bool] = DEFAULT_NONE,
        reply_to_message_id: int = None,
        allow_sending_without_reply: DVInput[bool] = DEFAULT_NONE,
        reply_markup: 'ReplyMarkup' = None,
        timeout: ODVInput[float] = DEFAULT_NONE,
        api_kwargs: JSONDict = None,
    ) -> 'MessageId':
        """Shortcut for::

            bot.copy_message(from_chat_id=update.effective_chat.id, *args, **kwargs)

        For the documentation of the arguments, please see :meth:`telegram.Bot.copy_message`.

        Returns:
            :class:`telegram.Message`: On success, instance representing the message posted.

        """
<<<<<<< HEAD
        return await self.bot.copy_message(
=======
        return self.get_bot().copy_message(
>>>>>>> 8f4105d8
            from_chat_id=self.id,
            chat_id=chat_id,
            message_id=message_id,
            caption=caption,
            parse_mode=parse_mode,
            caption_entities=caption_entities,
            disable_notification=disable_notification,
            reply_to_message_id=reply_to_message_id,
            allow_sending_without_reply=allow_sending_without_reply,
            reply_markup=reply_markup,
            timeout=timeout,
            api_kwargs=api_kwargs,
        )

    def export_invite_link(
        self,
        timeout: ODVInput[float] = DEFAULT_NONE,
        api_kwargs: JSONDict = None,
    ) -> str:
        """Shortcut for::

            bot.export_chat_invite_link(chat_id=update.effective_chat.id, *args, **kwargs)

        For the documentation of the arguments, please see
        :meth:`telegram.Bot.export_chat_invite_link`.

        .. versionadded:: 13.4

        Returns:
            :obj:`str`: New invite link on success.

        """
        return self.get_bot().export_chat_invite_link(
            chat_id=self.id, timeout=timeout, api_kwargs=api_kwargs
        )

    def create_invite_link(
        self,
        expire_date: Union[int, datetime] = None,
        member_limit: int = None,
        timeout: ODVInput[float] = DEFAULT_NONE,
        api_kwargs: JSONDict = None,
    ) -> 'ChatInviteLink':
        """Shortcut for::

            bot.create_chat_invite_link(chat_id=update.effective_chat.id, *args, **kwargs)

        For the documentation of the arguments, please see
        :meth:`telegram.Bot.create_chat_invite_link`.

        .. versionadded:: 13.4

        Returns:
            :class:`telegram.ChatInviteLink`

        """
        return self.get_bot().create_chat_invite_link(
            chat_id=self.id,
            expire_date=expire_date,
            member_limit=member_limit,
            timeout=timeout,
            api_kwargs=api_kwargs,
        )

    def edit_invite_link(
        self,
        invite_link: str,
        expire_date: Union[int, datetime] = None,
        member_limit: int = None,
        timeout: ODVInput[float] = DEFAULT_NONE,
        api_kwargs: JSONDict = None,
    ) -> 'ChatInviteLink':
        """Shortcut for::

            bot.edit_chat_invite_link(chat_id=update.effective_chat.id, *args, **kwargs)

        For the documentation of the arguments, please see
        :meth:`telegram.Bot.edit_chat_invite_link`.

        .. versionadded:: 13.4

        Returns:
            :class:`telegram.ChatInviteLink`

        """
        return self.get_bot().edit_chat_invite_link(
            chat_id=self.id,
            invite_link=invite_link,
            expire_date=expire_date,
            member_limit=member_limit,
            timeout=timeout,
            api_kwargs=api_kwargs,
        )

    def revoke_invite_link(
        self,
        invite_link: str,
        timeout: ODVInput[float] = DEFAULT_NONE,
        api_kwargs: JSONDict = None,
    ) -> 'ChatInviteLink':
        """Shortcut for::

            bot.revoke_chat_invite_link(chat_id=update.effective_chat.id, *args, **kwargs)

        For the documentation of the arguments, please see
        :meth:`telegram.Bot.revoke_chat_invite_link`.

        .. versionadded:: 13.4

        Returns:
            :class:`telegram.ChatInviteLink`

        """
        return self.get_bot().revoke_chat_invite_link(
            chat_id=self.id, invite_link=invite_link, timeout=timeout, api_kwargs=api_kwargs
        )<|MERGE_RESOLUTION|>--- conflicted
+++ resolved
@@ -290,11 +290,7 @@
             :obj:`bool`: On success, :obj:`True` is returned.
 
         """
-<<<<<<< HEAD
-        return await self.bot.leave_chat(
-=======
-        return self.get_bot().leave_chat(
->>>>>>> 8f4105d8
+        return await self.get_bot().leave_chat(
             chat_id=self.id,
             timeout=timeout,
             api_kwargs=api_kwargs,
@@ -317,11 +313,7 @@
             and no administrators were appointed, only the creator will be returned.
 
         """
-<<<<<<< HEAD
-        return await self.bot.get_chat_administrators(
-=======
-        return self.get_bot().get_chat_administrators(
->>>>>>> 8f4105d8
+        return await self.get_bot().get_chat_administrators(
             chat_id=self.id,
             timeout=timeout,
             api_kwargs=api_kwargs,
@@ -340,11 +332,7 @@
         Returns:
             :obj:`int`
         """
-<<<<<<< HEAD
-        return await self.bot.get_chat_member_count(
-=======
-        return self.get_bot().get_chat_member_count(
->>>>>>> 8f4105d8
+        return await self.get_bot().get_chat_member_count(
             chat_id=self.id,
             timeout=timeout,
             api_kwargs=api_kwargs,
@@ -366,11 +354,7 @@
             :class:`telegram.ChatMember`
 
         """
-<<<<<<< HEAD
-        return await self.bot.get_chat_member(
-=======
-        return self.get_bot().get_chat_member(
->>>>>>> 8f4105d8
+        return await self.get_bot().get_chat_member(
             chat_id=self.id,
             user_id=user_id,
             timeout=timeout,
@@ -395,11 +379,7 @@
         Returns:
             :obj:`bool`: On success, :obj:`True` is returned.
         """
-<<<<<<< HEAD
-        return await self.bot.ban_chat_member(
-=======
-        return self.get_bot().ban_chat_member(
->>>>>>> 8f4105d8
+        return await self.get_bot().ban_chat_member(
             chat_id=self.id,
             user_id=user_id,
             timeout=timeout,
@@ -425,11 +405,7 @@
             :obj:`bool`: On success, :obj:`True` is returned.
 
         """
-<<<<<<< HEAD
-        return await self.bot.unban_chat_member(
-=======
-        return self.get_bot().unban_chat_member(
->>>>>>> 8f4105d8
+        return await self.get_bot().unban_chat_member(
             chat_id=self.id,
             user_id=user_id,
             timeout=timeout,
@@ -467,11 +443,7 @@
             :obj:`bool`: On success, :obj:`True` is returned.
 
         """
-<<<<<<< HEAD
-        return await self.bot.promote_chat_member(
-=======
-        return self.get_bot().promote_chat_member(
->>>>>>> 8f4105d8
+        return await self.get_bot().promote_chat_member(
             chat_id=self.id,
             user_id=user_id,
             can_change_info=can_change_info,
@@ -510,11 +482,7 @@
             :obj:`bool`: On success, :obj:`True` is returned.
 
         """
-<<<<<<< HEAD
-        return await self.bot.restrict_chat_member(
-=======
-        return self.get_bot().restrict_chat_member(
->>>>>>> 8f4105d8
+        return await self.get_bot().restrict_chat_member(
             chat_id=self.id,
             user_id=user_id,
             permissions=permissions,
@@ -540,11 +508,7 @@
             :obj:`bool`: On success, :obj:`True` is returned.
 
         """
-<<<<<<< HEAD
-        return await self.bot.set_chat_permissions(
-=======
-        return self.get_bot().set_chat_permissions(
->>>>>>> 8f4105d8
+        return await self.get_bot().set_chat_permissions(
             chat_id=self.id,
             permissions=permissions,
             timeout=timeout,
@@ -569,11 +533,7 @@
             :obj:`bool`: On success, :obj:`True` is returned.
 
         """
-<<<<<<< HEAD
-        return await self.bot.set_chat_administrator_custom_title(
-=======
-        return self.get_bot().set_chat_administrator_custom_title(
->>>>>>> 8f4105d8
+        return await self.get_bot().set_chat_administrator_custom_title(
             chat_id=self.id,
             user_id=user_id,
             custom_title=custom_title,
@@ -601,11 +561,7 @@
             :obj:`bool`: On success, :obj:`True` is returned.
 
         """
-<<<<<<< HEAD
-        return await self.bot.pin_chat_message(
-=======
-        return self.get_bot().pin_chat_message(
->>>>>>> 8f4105d8
+        return await self.get_bot().pin_chat_message(
             chat_id=self.id,
             message_id=message_id,
             disable_notification=disable_notification,
@@ -632,11 +588,7 @@
             :obj:`bool`: On success, :obj:`True` is returned.
 
         """
-<<<<<<< HEAD
-        return await self.bot.unpin_chat_message(
-=======
-        return self.get_bot().unpin_chat_message(
->>>>>>> 8f4105d8
+        return await self.get_bot().unpin_chat_message(
             chat_id=self.id,
             timeout=timeout,
             api_kwargs=api_kwargs,
@@ -661,11 +613,7 @@
             :obj:`bool`: On success, :obj:`True` is returned.
 
         """
-<<<<<<< HEAD
-        return await self.bot.unpin_all_chat_messages(
-=======
-        return self.get_bot().unpin_all_chat_messages(
->>>>>>> 8f4105d8
+        return await self.get_bot().unpin_all_chat_messages(
             chat_id=self.id,
             timeout=timeout,
             api_kwargs=api_kwargs,
@@ -694,11 +642,7 @@
             :class:`telegram.Message`: On success, instance representing the message posted.
 
         """
-<<<<<<< HEAD
-        return await self.bot.send_message(
-=======
-        return self.get_bot().send_message(
->>>>>>> 8f4105d8
+        return await self.get_bot().send_message(
             chat_id=self.id,
             text=text,
             parse_mode=parse_mode,
@@ -733,11 +677,7 @@
             List[:class:`telegram.Message`]: On success, instance representing the message posted.
 
         """
-<<<<<<< HEAD
-        return await self.bot.send_media_group(
-=======
-        return self.get_bot().send_media_group(
->>>>>>> 8f4105d8
+        return await self.get_bot().send_media_group(
             chat_id=self.id,
             media=media,
             disable_notification=disable_notification,
@@ -763,11 +703,7 @@
             :obj:`bool`: On success, :obj:`True` is returned.
 
         """
-<<<<<<< HEAD
-        return await self.bot.send_chat_action(
-=======
-        return self.get_bot().send_chat_action(
->>>>>>> 8f4105d8
+        return await self.get_bot().send_chat_action(
             chat_id=self.id,
             action=action,
             timeout=timeout,
@@ -801,11 +737,7 @@
             :class:`telegram.Message`: On success, instance representing the message posted.
 
         """
-<<<<<<< HEAD
-        return await self.bot.send_photo(
-=======
-        return self.get_bot().send_photo(
->>>>>>> 8f4105d8
+        return await self.get_bot().send_photo(
             chat_id=self.id,
             photo=photo,
             caption=caption,
@@ -844,11 +776,7 @@
             :class:`telegram.Message`: On success, instance representing the message posted.
 
         """
-<<<<<<< HEAD
-        return await self.bot.send_contact(
-=======
-        return self.get_bot().send_contact(
->>>>>>> 8f4105d8
+        return await self.get_bot().send_contact(
             chat_id=self.id,
             phone_number=phone_number,
             first_name=first_name,
@@ -891,11 +819,7 @@
             :class:`telegram.Message`: On success, instance representing the message posted.
 
         """
-<<<<<<< HEAD
-        return await self.bot.send_audio(
-=======
-        return self.get_bot().send_audio(
->>>>>>> 8f4105d8
+        return await self.get_bot().send_audio(
             chat_id=self.id,
             audio=audio,
             duration=duration,
@@ -940,11 +864,7 @@
             :class:`telegram.Message`: On success, instance representing the message posted.
 
         """
-<<<<<<< HEAD
-        return await self.bot.send_document(
-=======
-        return self.get_bot().send_document(
->>>>>>> 8f4105d8
+        return await self.get_bot().send_document(
             chat_id=self.id,
             document=document,
             filename=filename,
@@ -981,11 +901,7 @@
             :class:`telegram.Message`: On success, instance representing the message posted.
 
         """
-<<<<<<< HEAD
-        return await self.bot.send_dice(
-=======
-        return self.get_bot().send_dice(
->>>>>>> 8f4105d8
+        return await self.get_bot().send_dice(
             chat_id=self.id,
             disable_notification=disable_notification,
             reply_to_message_id=reply_to_message_id,
@@ -1016,11 +932,7 @@
             :class:`telegram.Message`: On success, instance representing the message posted.
 
         """
-<<<<<<< HEAD
-        return await self.bot.send_game(
-=======
-        return self.get_bot().send_game(
->>>>>>> 8f4105d8
+        return await self.get_bot().send_game(
             chat_id=self.id,
             game_short_name=game_short_name,
             disable_notification=disable_notification,
@@ -1079,11 +991,7 @@
             :class:`telegram.Message`: On success, instance representing the message posted.
 
         """
-<<<<<<< HEAD
-        return await self.bot.send_invoice(
-=======
-        return self.get_bot().send_invoice(
->>>>>>> 8f4105d8
+        return await self.get_bot().send_invoice(
             chat_id=self.id,
             title=title,
             description=description,
@@ -1140,11 +1048,7 @@
             :class:`telegram.Message`: On success, instance representing the message posted.
 
         """
-<<<<<<< HEAD
-        return await self.bot.send_location(
-=======
-        return self.get_bot().send_location(
->>>>>>> 8f4105d8
+        return await self.get_bot().send_location(
             chat_id=self.id,
             latitude=latitude,
             longitude=longitude,
@@ -1189,11 +1093,7 @@
             :class:`telegram.Message`: On success, instance representing the message posted.
 
         """
-<<<<<<< HEAD
-        return await self.bot.send_animation(
-=======
-        return self.get_bot().send_animation(
->>>>>>> 8f4105d8
+        return await self.get_bot().send_animation(
             chat_id=self.id,
             animation=animation,
             duration=duration,
@@ -1232,11 +1132,7 @@
             :class:`telegram.Message`: On success, instance representing the message posted.
 
         """
-<<<<<<< HEAD
-        return await self.bot.send_sticker(
-=======
-        return self.get_bot().send_sticker(
->>>>>>> 8f4105d8
+        return await self.get_bot().send_sticker(
             chat_id=self.id,
             sticker=sticker,
             disable_notification=disable_notification,
@@ -1275,11 +1171,7 @@
             :class:`telegram.Message`: On success, instance representing the message posted.
 
         """
-<<<<<<< HEAD
-        return await self.bot.send_venue(
-=======
-        return self.get_bot().send_venue(
->>>>>>> 8f4105d8
+        return await self.get_bot().send_venue(
             chat_id=self.id,
             latitude=latitude,
             longitude=longitude,
@@ -1327,11 +1219,7 @@
             :class:`telegram.Message`: On success, instance representing the message posted.
 
         """
-<<<<<<< HEAD
-        return await self.bot.send_video(
-=======
-        return self.get_bot().send_video(
->>>>>>> 8f4105d8
+        return await self.get_bot().send_video(
             chat_id=self.id,
             video=video,
             duration=duration,
@@ -1375,11 +1263,7 @@
             :class:`telegram.Message`: On success, instance representing the message posted.
 
         """
-<<<<<<< HEAD
-        return await self.bot.send_video_note(
-=======
-        return self.get_bot().send_video_note(
->>>>>>> 8f4105d8
+        return await self.get_bot().send_video_note(
             chat_id=self.id,
             video_note=video_note,
             duration=duration,
@@ -1419,11 +1303,7 @@
             :class:`telegram.Message`: On success, instance representing the message posted.
 
         """
-<<<<<<< HEAD
-        return await self.bot.send_voice(
-=======
-        return self.get_bot().send_voice(
->>>>>>> 8f4105d8
+        return await self.get_bot().send_voice(
             chat_id=self.id,
             voice=voice,
             duration=duration,
@@ -1471,11 +1351,7 @@
             :class:`telegram.Message`: On success, instance representing the message posted.
 
         """
-<<<<<<< HEAD
-        return await self.bot.send_poll(
-=======
-        return self.get_bot().send_poll(
->>>>>>> 8f4105d8
+        return await self.get_bot().send_poll(
             chat_id=self.id,
             question=question,
             options=options,
@@ -1521,11 +1397,7 @@
             :class:`telegram.Message`: On success, instance representing the message posted.
 
         """
-<<<<<<< HEAD
-        return await self.bot.copy_message(
-=======
-        return self.get_bot().copy_message(
->>>>>>> 8f4105d8
+        return await self.get_bot().copy_message(
             chat_id=self.id,
             from_chat_id=from_chat_id,
             message_id=message_id,
@@ -1564,11 +1436,7 @@
             :class:`telegram.Message`: On success, instance representing the message posted.
 
         """
-<<<<<<< HEAD
-        return await self.bot.copy_message(
-=======
-        return self.get_bot().copy_message(
->>>>>>> 8f4105d8
+        return await self.get_bot().copy_message(
             from_chat_id=self.id,
             chat_id=chat_id,
             message_id=message_id,
