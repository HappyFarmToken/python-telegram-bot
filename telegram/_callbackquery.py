#!/usr/bin/env python
#
# A library that provides a Python interface to the Telegram Bot API
# Copyright (C) 2015-2021
# Leandro Toledo de Souza <devs@python-telegram-bot.org>
#
# This program is free software: you can redistribute it and/or modify
# it under the terms of the GNU Lesser Public License as published by
# the Free Software Foundation, either version 3 of the License, or
# (at your option) any later version.
#
# This program is distributed in the hope that it will be useful,
# but WITHOUT ANY WARRANTY; without even the implied warranty of
# MERCHANTABILITY or FITNESS FOR A PARTICULAR PURPOSE.  See the
# GNU Lesser Public License for more details.
#
# You should have received a copy of the GNU Lesser Public License
# along with this program.  If not, see [http://www.gnu.org/licenses/].
# pylint: disable=redefined-builtin
"""This module contains an object that represents a Telegram CallbackQuery"""
from typing import TYPE_CHECKING, Any, List, Optional, Union, Tuple, ClassVar

from telegram import Message, TelegramObject, User, Location, ReplyMarkup, constants
from telegram._utils.defaultvalue import DEFAULT_NONE
from telegram._utils.types import JSONDict, ODVInput, DVInput

if TYPE_CHECKING:
    from telegram import (
        Bot,
        GameHighScore,
        InlineKeyboardMarkup,
        MessageId,
        InputMedia,
        MessageEntity,
    )


class CallbackQuery(TelegramObject):
    """
    This object represents an incoming callback query from a callback button in an inline keyboard.

    If the button that originated the query was attached to a message sent by the bot, the field
    :attr:`message` will be present. If the button was attached to a message sent via the bot (in
    inline mode), the field :attr:`inline_message_id` will be present.

    Objects of this class are comparable in terms of equality. Two objects of this class are
    considered equal, if their :attr:`id` is equal.

    Note:
        * In Python ``from`` is a reserved word, use ``from_user`` instead.
        * Exactly one of the fields :attr:`data` or :attr:`game_short_name` will be present.
        * After the user presses an inline button, Telegram clients will display a progress bar
          until you call :attr:`answer`. It is, therefore, necessary to react
          by calling :attr:`telegram.Bot.answer_callback_query` even if no notification to the user
          is needed (e.g., without specifying any of the optional parameters).
        * If you're using :attr:`Bot.arbitrary_callback_data`, :attr:`data` may be an instance
          of :class:`telegram.ext.InvalidCallbackData`. This will be the case, if the data
          associated with the button triggering the :class:`telegram.CallbackQuery` was already
          deleted or if :attr:`data` was manipulated by a malicious client.

          .. versionadded:: 13.6


    Args:
        id (:obj:`str`): Unique identifier for this query.
        from_user (:class:`telegram.User`): Sender.
        chat_instance (:obj:`str`): Global identifier, uniquely corresponding to the chat to which
            the message with the callback button was sent. Useful for high scores in games.
        message (:class:`telegram.Message`, optional): Message with the callback button that
            originated the query. Note that message content and message date will not be available
            if the message is too old.
        data (:obj:`str`, optional): Data associated with the callback button. Be aware that a bad
            client can send arbitrary data in this field.
        inline_message_id (:obj:`str`, optional): Identifier of the message sent via the bot in
            inline mode, that originated the query.
        game_short_name (:obj:`str`, optional): Short name of a Game to be returned, serves as
            the unique identifier for the game
        bot (:class:`telegram.Bot`, optional): The Bot to use for instance methods.

    Attributes:
        id (:obj:`str`): Unique identifier for this query.
        from_user (:class:`telegram.User`): Sender.
        chat_instance (:obj:`str`): Global identifier, uniquely corresponding to the chat to which
            the message with the callback button was sent.
        message (:class:`telegram.Message`): Optional. Message with the callback button that
            originated the query.
        data (:obj:`str` | :obj:`object`): Optional. Data associated with the callback button.
        inline_message_id (:obj:`str`): Optional. Identifier of the message sent via the bot in
                inline mode, that originated the query.
        game_short_name (:obj:`str`): Optional. Short name of a Game to be returned.
        bot (:class:`telegram.Bot`, optional): The Bot to use for instance methods.

    """

    __slots__ = (
        'game_short_name',
        'message',
        'chat_instance',
        'id',
        'from_user',
        'inline_message_id',
        'data',
    )

    def __init__(
        self,
        id: str,  # pylint: disable=redefined-builtin
        from_user: User,
        chat_instance: str,
        message: Message = None,
        data: str = None,
        inline_message_id: str = None,
        game_short_name: str = None,
        bot: 'Bot' = None,
        **_kwargs: Any,
    ):
        # Required
        self.id = id  # pylint: disable=invalid-name
        self.from_user = from_user
        self.chat_instance = chat_instance
        # Optionals
        self.message = message
        self.data = data
        self.inline_message_id = inline_message_id
        self.game_short_name = game_short_name

        self.set_bot(bot)

        self._id_attrs = (self.id,)

    @classmethod
    def de_json(cls, data: Optional[JSONDict], bot: 'Bot') -> Optional['CallbackQuery']:
        """See :meth:`telegram.TelegramObject.de_json`."""
        data = cls._parse_data(data)

        if not data:
            return None

        data['from_user'] = User.de_json(data.get('from'), bot)
        data['message'] = Message.de_json(data.get('message'), bot)

        return cls(bot=bot, **data)

    async def answer(
        self,
        text: str = None,
        show_alert: bool = False,
        url: str = None,
        cache_time: int = None,
        timeout: ODVInput[float] = DEFAULT_NONE,
        api_kwargs: JSONDict = None,
    ) -> bool:
        """Shortcut for::

            bot.answer_callback_query(update.callback_query.id, *args, **kwargs)

        For the documentation of the arguments, please see
        :meth:`telegram.Bot.answer_callback_query`.

        Returns:
            :obj:`bool`: On success, :obj:`True` is returned.

        """
<<<<<<< HEAD
        return await self.bot.answer_callback_query(
=======
        return self.get_bot().answer_callback_query(
>>>>>>> 8f4105d8
            callback_query_id=self.id,
            text=text,
            show_alert=show_alert,
            url=url,
            cache_time=cache_time,
            timeout=timeout,
            api_kwargs=api_kwargs,
        )

    async def edit_message_text(
        self,
        text: str,
        parse_mode: ODVInput[str] = DEFAULT_NONE,
        disable_web_page_preview: ODVInput[bool] = DEFAULT_NONE,
        reply_markup: 'InlineKeyboardMarkup' = None,
        timeout: ODVInput[float] = DEFAULT_NONE,
        api_kwargs: JSONDict = None,
        entities: Union[List['MessageEntity'], Tuple['MessageEntity', ...]] = None,
    ) -> Union[Message, bool]:
        """Shortcut for either::

            update.callback_query.message.edit_text(text, *args, **kwargs)

        or::

            bot.edit_message_text(text, inline_message_id=update.callback_query.inline_message_id,
                                *args, **kwargs)

        For the documentation of the arguments, please see
        :meth:`telegram.Bot.edit_message_text` and :meth:`telegram.Message.edit_text`.

        Returns:
            :class:`telegram.Message`: On success, if edited message is sent by the bot, the
            edited Message is returned, otherwise :obj:`True` is returned.

        """
        if self.inline_message_id:
<<<<<<< HEAD
            return await self.bot.edit_message_text(
=======
            return self.get_bot().edit_message_text(
>>>>>>> 8f4105d8
                inline_message_id=self.inline_message_id,
                text=text,
                parse_mode=parse_mode,
                disable_web_page_preview=disable_web_page_preview,
                reply_markup=reply_markup,
                timeout=timeout,
                api_kwargs=api_kwargs,
                entities=entities,
                chat_id=None,
                message_id=None,
            )
        return await self.message.edit_text(
            text=text,
            parse_mode=parse_mode,
            disable_web_page_preview=disable_web_page_preview,
            reply_markup=reply_markup,
            timeout=timeout,
            api_kwargs=api_kwargs,
            entities=entities,
        )

    async def edit_message_caption(
        self,
        caption: str = None,
        reply_markup: 'InlineKeyboardMarkup' = None,
        timeout: ODVInput[float] = DEFAULT_NONE,
        parse_mode: ODVInput[str] = DEFAULT_NONE,
        api_kwargs: JSONDict = None,
        caption_entities: Union[List['MessageEntity'], Tuple['MessageEntity', ...]] = None,
    ) -> Union[Message, bool]:
        """Shortcut for either::

            update.callback_query.message.edit_caption(caption, *args, **kwargs)

        or::

            bot.edit_message_caption(caption=caption
                                    inline_message_id=update.callback_query.inline_message_id,
                                   *args, **kwargs)

        For the documentation of the arguments, please see
        :meth:`telegram.Bot.edit_message_caption` and :meth:`telegram.Message.edit_caption`.

        Returns:
            :class:`telegram.Message`: On success, if edited message is sent by the bot, the
            edited Message is returned, otherwise :obj:`True` is returned.

        """
        if self.inline_message_id:
<<<<<<< HEAD
            return await self.bot.edit_message_caption(
=======
            return self.get_bot().edit_message_caption(
>>>>>>> 8f4105d8
                caption=caption,
                inline_message_id=self.inline_message_id,
                reply_markup=reply_markup,
                timeout=timeout,
                parse_mode=parse_mode,
                api_kwargs=api_kwargs,
                caption_entities=caption_entities,
                chat_id=None,
                message_id=None,
            )
        return await self.message.edit_caption(
            caption=caption,
            reply_markup=reply_markup,
            timeout=timeout,
            parse_mode=parse_mode,
            api_kwargs=api_kwargs,
            caption_entities=caption_entities,
        )

    async def edit_message_reply_markup(
        self,
        reply_markup: Optional['InlineKeyboardMarkup'] = None,
        timeout: ODVInput[float] = DEFAULT_NONE,
        api_kwargs: JSONDict = None,
    ) -> Union[Message, bool]:
        """Shortcut for either::

            update.callback_query.message.edit_reply_markup(
                reply_markup=reply_markup,
                *args,
                **kwargs
            )

        or::

            bot.edit_message_reply_markup
                inline_message_id=update.callback_query.inline_message_id,
                reply_markup=reply_markup,
                *args,
                **kwargs
            )

        For the documentation of the arguments, please see
        :meth:`telegram.Bot.edit_message_reply_markup` and
        :meth:`telegram.Message.edit_reply_markup`.

        Returns:
            :class:`telegram.Message`: On success, if edited message is sent by the bot, the
            edited Message is returned, otherwise :obj:`True` is returned.

        """
        if self.inline_message_id:
<<<<<<< HEAD
            return await self.bot.edit_message_reply_markup(
=======
            return self.get_bot().edit_message_reply_markup(
>>>>>>> 8f4105d8
                reply_markup=reply_markup,
                inline_message_id=self.inline_message_id,
                timeout=timeout,
                api_kwargs=api_kwargs,
                chat_id=None,
                message_id=None,
            )
        return await self.message.edit_reply_markup(
            reply_markup=reply_markup,
            timeout=timeout,
            api_kwargs=api_kwargs,
        )

    async def edit_message_media(
        self,
        media: 'InputMedia',
        reply_markup: 'InlineKeyboardMarkup' = None,
        timeout: ODVInput[float] = DEFAULT_NONE,
        api_kwargs: JSONDict = None,
    ) -> Union[Message, bool]:
        """Shortcut for either::

            update.callback_query.message.edit_media(*args, **kwargs)

        or::

            bot.edit_message_media(inline_message_id=update.callback_query.inline_message_id,
                                   *args, **kwargs)

        For the documentation of the arguments, please see
        :meth:`telegram.Bot.edit_message_media` and :meth:`telegram.Message.edit_media`.

        Returns:
            :class:`telegram.Message`: On success, if edited message is not an inline message, the
            edited Message is returned, otherwise :obj:`True` is returned.

        """
        if self.inline_message_id:
<<<<<<< HEAD
            return await self.bot.edit_message_media(
=======
            return self.get_bot().edit_message_media(
>>>>>>> 8f4105d8
                inline_message_id=self.inline_message_id,
                media=media,
                reply_markup=reply_markup,
                timeout=timeout,
                api_kwargs=api_kwargs,
                chat_id=None,
                message_id=None,
            )
        return await self.message.edit_media(
            media=media,
            reply_markup=reply_markup,
            timeout=timeout,
            api_kwargs=api_kwargs,
        )

    async def edit_message_live_location(
        self,
        latitude: float = None,
        longitude: float = None,
        location: Location = None,
        reply_markup: 'InlineKeyboardMarkup' = None,
        timeout: ODVInput[float] = DEFAULT_NONE,
        api_kwargs: JSONDict = None,
        horizontal_accuracy: float = None,
        heading: int = None,
        proximity_alert_radius: int = None,
    ) -> Union[Message, bool]:
        """Shortcut for either::

            update.callback_query.message.edit_live_location(*args, **kwargs)

        or::

            bot.edit_message_live_location(
                inline_message_id=update.callback_query.inline_message_id,
                *args, **kwargs
            )

        For the documentation of the arguments, please see
        :meth:`telegram.Bot.edit_message_live_location` and
        :meth:`telegram.Message.edit_live_location`.

        Returns:
            :class:`telegram.Message`: On success, if edited message is sent by the bot, the
            edited Message is returned, otherwise :obj:`True` is returned.

        """
        if self.inline_message_id:
<<<<<<< HEAD
            return await self.bot.edit_message_live_location(
=======
            return self.get_bot().edit_message_live_location(
>>>>>>> 8f4105d8
                inline_message_id=self.inline_message_id,
                latitude=latitude,
                longitude=longitude,
                location=location,
                reply_markup=reply_markup,
                timeout=timeout,
                api_kwargs=api_kwargs,
                horizontal_accuracy=horizontal_accuracy,
                heading=heading,
                proximity_alert_radius=proximity_alert_radius,
                chat_id=None,
                message_id=None,
            )
        return await self.message.edit_live_location(
            latitude=latitude,
            longitude=longitude,
            location=location,
            reply_markup=reply_markup,
            timeout=timeout,
            api_kwargs=api_kwargs,
            horizontal_accuracy=horizontal_accuracy,
            heading=heading,
            proximity_alert_radius=proximity_alert_radius,
        )

    async def stop_message_live_location(
        self,
        reply_markup: 'InlineKeyboardMarkup' = None,
        timeout: ODVInput[float] = DEFAULT_NONE,
        api_kwargs: JSONDict = None,
    ) -> Union[Message, bool]:
        """Shortcut for either::

            update.callback_query.message.stop_live_location(*args, **kwargs)

        or::

            bot.stop_message_live_location(
                inline_message_id=update.callback_query.inline_message_id,
                *args, **kwargs
            )

        For the documentation of the arguments, please see
        :meth:`telegram.Bot.stop_message_live_location` and
        :meth:`telegram.Message.stop_live_location`.

        Returns:
            :class:`telegram.Message`: On success, if edited message is sent by the bot, the
            edited Message is returned, otherwise :obj:`True` is returned.

        """
        if self.inline_message_id:
<<<<<<< HEAD
            return await self.bot.stop_message_live_location(
=======
            return self.get_bot().stop_message_live_location(
>>>>>>> 8f4105d8
                inline_message_id=self.inline_message_id,
                reply_markup=reply_markup,
                timeout=timeout,
                api_kwargs=api_kwargs,
                chat_id=None,
                message_id=None,
            )
        return await self.message.stop_live_location(
            reply_markup=reply_markup,
            timeout=timeout,
            api_kwargs=api_kwargs,
        )

    async def set_game_score(
        self,
        user_id: Union[int, str],
        score: int,
        force: bool = None,
        disable_edit_message: bool = None,
        timeout: ODVInput[float] = DEFAULT_NONE,
        api_kwargs: JSONDict = None,
    ) -> Union[Message, bool]:
        """Shortcut for either::

           update.callback_query.message.set_game_score(*args, **kwargs)

        or::

            bot.set_game_score(inline_message_id=update.callback_query.inline_message_id,
                               *args, **kwargs)

        For the documentation of the arguments, please see
        :meth:`telegram.Bot.set_game_score` and :meth:`telegram.Message.set_game_score`.

        Returns:
            :class:`telegram.Message`: On success, if edited message is sent by the bot, the
            edited Message is returned, otherwise :obj:`True` is returned.

        """
        if self.inline_message_id:
<<<<<<< HEAD
            return await self.bot.set_game_score(
=======
            return self.get_bot().set_game_score(
>>>>>>> 8f4105d8
                inline_message_id=self.inline_message_id,
                user_id=user_id,
                score=score,
                force=force,
                disable_edit_message=disable_edit_message,
                timeout=timeout,
                api_kwargs=api_kwargs,
                chat_id=None,
                message_id=None,
            )
        return await self.message.set_game_score(
            user_id=user_id,
            score=score,
            force=force,
            disable_edit_message=disable_edit_message,
            timeout=timeout,
            api_kwargs=api_kwargs,
        )

    async def get_game_high_scores(
        self,
        user_id: Union[int, str],
        timeout: ODVInput[float] = DEFAULT_NONE,
        api_kwargs: JSONDict = None,
    ) -> List['GameHighScore']:
        """Shortcut for either::

            update.callback_query.message.get_game_high_score(*args, **kwargs)

        or::

            bot.get_game_high_scores(inline_message_id=update.callback_query.inline_message_id,
                                     *args, **kwargs)

        For the documentation of the arguments, please see
        :meth:`telegram.Bot.get_game_high_scores` and :meth:`telegram.Message.get_game_high_score`.

        Returns:
            List[:class:`telegram.GameHighScore`]

        """
        if self.inline_message_id:
<<<<<<< HEAD
            return await self.bot.get_game_high_scores(
=======
            return self.get_bot().get_game_high_scores(
>>>>>>> 8f4105d8
                inline_message_id=self.inline_message_id,
                user_id=user_id,
                timeout=timeout,
                api_kwargs=api_kwargs,
                chat_id=None,
                message_id=None,
            )
        return await self.message.get_game_high_scores(
            user_id=user_id,
            timeout=timeout,
            api_kwargs=api_kwargs,
        )

    async def delete_message(
        self,
        timeout: ODVInput[float] = DEFAULT_NONE,
        api_kwargs: JSONDict = None,
    ) -> bool:
        """Shortcut for::

            update.callback_query.message.delete(*args, **kwargs)

        For the documentation of the arguments, please see
        :meth:`telegram.Message.delete`.

        Returns:
            :obj:`bool`: On success, :obj:`True` is returned.

        """
        return await self.message.delete(
            timeout=timeout,
            api_kwargs=api_kwargs,
        )

    async def pin_message(
        self,
        disable_notification: ODVInput[bool] = DEFAULT_NONE,
        timeout: ODVInput[float] = DEFAULT_NONE,
        api_kwargs: JSONDict = None,
    ) -> bool:
        """Shortcut for::

             update.callback_query.message.pin(*args, **kwargs)

        For the documentation of the arguments, please see
        :meth:`telegram.Message.pin`.

        Returns:
            :obj:`bool`: On success, :obj:`True` is returned.

        """
        return await self.message.pin(
            disable_notification=disable_notification,
            timeout=timeout,
            api_kwargs=api_kwargs,
        )

    async def unpin_message(
        self,
        timeout: ODVInput[float] = DEFAULT_NONE,
        api_kwargs: JSONDict = None,
    ) -> bool:
        """Shortcut for::

             update.callback_query.message.unpin(*args, **kwargs)

        For the documentation of the arguments, please see
        :meth:`telegram.Message.unpin`.

        Returns:
            :obj:`bool`: On success, :obj:`True` is returned.

        """
        return await self.message.unpin(
            timeout=timeout,
            api_kwargs=api_kwargs,
        )

    async def copy_message(
        self,
        chat_id: Union[int, str],
        caption: str = None,
        parse_mode: ODVInput[str] = DEFAULT_NONE,
        caption_entities: Union[Tuple['MessageEntity', ...], List['MessageEntity']] = None,
        disable_notification: DVInput[bool] = DEFAULT_NONE,
        reply_to_message_id: int = None,
        allow_sending_without_reply: DVInput[bool] = DEFAULT_NONE,
        reply_markup: ReplyMarkup = None,
        timeout: ODVInput[float] = DEFAULT_NONE,
        api_kwargs: JSONDict = None,
    ) -> 'MessageId':
        """Shortcut for::

            update.callback_query.message.copy(
                chat_id,
                from_chat_id=update.message.chat_id,
                message_id=update.message.message_id,
                *args,
                **kwargs)

        For the documentation of the arguments, please see
        :meth:`telegram.Message.copy`.

        Returns:
            :class:`telegram.MessageId`: On success, returns the MessageId of the sent message.

        """
        return await self.message.copy(
            chat_id=chat_id,
            caption=caption,
            parse_mode=parse_mode,
            caption_entities=caption_entities,
            disable_notification=disable_notification,
            reply_to_message_id=reply_to_message_id,
            allow_sending_without_reply=allow_sending_without_reply,
            reply_markup=reply_markup,
            timeout=timeout,
            api_kwargs=api_kwargs,
        )

    MAX_ANSWER_TEXT_LENGTH: ClassVar[
        int
    ] = constants.CallbackQueryLimit.ANSWER_CALLBACK_QUERY_TEXT_LENGTH
    """
    :const:`telegram.constants.CallbackQueryLimit.ANSWER_CALLBACK_QUERY_TEXT_LENGTH`

    .. versionadded:: 13.2
    """<|MERGE_RESOLUTION|>--- conflicted
+++ resolved
@@ -161,11 +161,7 @@
             :obj:`bool`: On success, :obj:`True` is returned.
 
         """
-<<<<<<< HEAD
-        return await self.bot.answer_callback_query(
-=======
-        return self.get_bot().answer_callback_query(
->>>>>>> 8f4105d8
+        return await self.get_bot().answer_callback_query(
             callback_query_id=self.id,
             text=text,
             show_alert=show_alert,
@@ -203,11 +199,7 @@
 
         """
         if self.inline_message_id:
-<<<<<<< HEAD
-            return await self.bot.edit_message_text(
-=======
-            return self.get_bot().edit_message_text(
->>>>>>> 8f4105d8
+            return await self.get_bot().edit_message_text(
                 inline_message_id=self.inline_message_id,
                 text=text,
                 parse_mode=parse_mode,
@@ -257,11 +249,7 @@
 
         """
         if self.inline_message_id:
-<<<<<<< HEAD
-            return await self.bot.edit_message_caption(
-=======
-            return self.get_bot().edit_message_caption(
->>>>>>> 8f4105d8
+            return await self.get_bot().edit_message_caption(
                 caption=caption,
                 inline_message_id=self.inline_message_id,
                 reply_markup=reply_markup,
@@ -314,11 +302,7 @@
 
         """
         if self.inline_message_id:
-<<<<<<< HEAD
-            return await self.bot.edit_message_reply_markup(
-=======
-            return self.get_bot().edit_message_reply_markup(
->>>>>>> 8f4105d8
+            return await self.get_bot().edit_message_reply_markup(
                 reply_markup=reply_markup,
                 inline_message_id=self.inline_message_id,
                 timeout=timeout,
@@ -357,11 +341,7 @@
 
         """
         if self.inline_message_id:
-<<<<<<< HEAD
-            return await self.bot.edit_message_media(
-=======
-            return self.get_bot().edit_message_media(
->>>>>>> 8f4105d8
+            return await self.get_bot().edit_message_media(
                 inline_message_id=self.inline_message_id,
                 media=media,
                 reply_markup=reply_markup,
@@ -410,11 +390,7 @@
 
         """
         if self.inline_message_id:
-<<<<<<< HEAD
-            return await self.bot.edit_message_live_location(
-=======
-            return self.get_bot().edit_message_live_location(
->>>>>>> 8f4105d8
+            return await self.get_bot().edit_message_live_location(
                 inline_message_id=self.inline_message_id,
                 latitude=latitude,
                 longitude=longitude,
@@ -467,11 +443,7 @@
 
         """
         if self.inline_message_id:
-<<<<<<< HEAD
-            return await self.bot.stop_message_live_location(
-=======
-            return self.get_bot().stop_message_live_location(
->>>>>>> 8f4105d8
+            return await self.get_bot().stop_message_live_location(
                 inline_message_id=self.inline_message_id,
                 reply_markup=reply_markup,
                 timeout=timeout,
@@ -512,11 +484,7 @@
 
         """
         if self.inline_message_id:
-<<<<<<< HEAD
-            return await self.bot.set_game_score(
-=======
-            return self.get_bot().set_game_score(
->>>>>>> 8f4105d8
+            return await self.get_bot().set_game_score(
                 inline_message_id=self.inline_message_id,
                 user_id=user_id,
                 score=score,
@@ -559,11 +527,7 @@
 
         """
         if self.inline_message_id:
-<<<<<<< HEAD
-            return await self.bot.get_game_high_scores(
-=======
-            return self.get_bot().get_game_high_scores(
->>>>>>> 8f4105d8
+            return await self.get_bot().get_game_high_scores(
                 inline_message_id=self.inline_message_id,
                 user_id=user_id,
                 timeout=timeout,
