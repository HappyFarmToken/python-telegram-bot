--- conflicted
+++ resolved
@@ -734,11 +734,7 @@
 
         """
         reply_to_message_id = self._quote(quote, reply_to_message_id)
-<<<<<<< HEAD
-        return await self.bot.send_message(
-=======
-        return self.get_bot().send_message(
->>>>>>> 8f4105d8
+        return await self.get_bot().send_message(
             chat_id=self.chat_id,
             text=text,
             parse_mode=parse_mode,
@@ -792,11 +788,7 @@
             :class:`telegram.Message`: On success, instance representing the message posted.
         """
         reply_to_message_id = self._quote(quote, reply_to_message_id)
-<<<<<<< HEAD
-        return await self.bot.send_message(
-=======
-        return self.get_bot().send_message(
->>>>>>> 8f4105d8
+        return await self.get_bot().send_message(
             chat_id=self.chat_id,
             text=text,
             parse_mode=ParseMode.MARKDOWN,
@@ -846,11 +838,7 @@
             :class:`telegram.Message`: On success, instance representing the message posted.
         """
         reply_to_message_id = self._quote(quote, reply_to_message_id)
-<<<<<<< HEAD
-        return await self.bot.send_message(
-=======
-        return self.get_bot().send_message(
->>>>>>> 8f4105d8
+        return await self.get_bot().send_message(
             chat_id=self.chat_id,
             text=text,
             parse_mode=ParseMode.MARKDOWN_V2,
@@ -900,11 +888,7 @@
             :class:`telegram.Message`: On success, instance representing the message posted.
         """
         reply_to_message_id = self._quote(quote, reply_to_message_id)
-<<<<<<< HEAD
-        return await self.bot.send_message(
-=======
-        return self.get_bot().send_message(
->>>>>>> 8f4105d8
+        return await self.get_bot().send_message(
             chat_id=self.chat_id,
             text=text,
             parse_mode=ParseMode.HTML,
@@ -949,11 +933,7 @@
             :class:`telegram.error.TelegramError`
         """
         reply_to_message_id = self._quote(quote, reply_to_message_id)
-<<<<<<< HEAD
-        return await self.bot.send_media_group(
-=======
-        return self.get_bot().send_media_group(
->>>>>>> 8f4105d8
+        return await self.get_bot().send_media_group(
             chat_id=self.chat_id,
             media=media,
             disable_notification=disable_notification,
@@ -995,11 +975,7 @@
 
         """
         reply_to_message_id = self._quote(quote, reply_to_message_id)
-<<<<<<< HEAD
-        return await self.bot.send_photo(
-=======
-        return self.get_bot().send_photo(
->>>>>>> 8f4105d8
+        return await self.get_bot().send_photo(
             chat_id=self.chat_id,
             photo=photo,
             caption=caption,
@@ -1050,11 +1026,7 @@
 
         """
         reply_to_message_id = self._quote(quote, reply_to_message_id)
-<<<<<<< HEAD
-        return await self.bot.send_audio(
-=======
-        return self.get_bot().send_audio(
->>>>>>> 8f4105d8
+        return await self.get_bot().send_audio(
             chat_id=self.chat_id,
             audio=audio,
             duration=duration,
@@ -1107,11 +1079,7 @@
 
         """
         reply_to_message_id = self._quote(quote, reply_to_message_id)
-<<<<<<< HEAD
-        return await self.bot.send_document(
-=======
-        return self.get_bot().send_document(
->>>>>>> 8f4105d8
+        return await self.get_bot().send_document(
             chat_id=self.chat_id,
             document=document,
             filename=filename,
@@ -1164,11 +1132,7 @@
 
         """
         reply_to_message_id = self._quote(quote, reply_to_message_id)
-<<<<<<< HEAD
-        return await self.bot.send_animation(
-=======
-        return self.get_bot().send_animation(
->>>>>>> 8f4105d8
+        return await self.get_bot().send_animation(
             chat_id=self.chat_id,
             animation=animation,
             duration=duration,
@@ -1215,11 +1179,7 @@
 
         """
         reply_to_message_id = self._quote(quote, reply_to_message_id)
-<<<<<<< HEAD
-        return await self.bot.send_sticker(
-=======
-        return self.get_bot().send_sticker(
->>>>>>> 8f4105d8
+        return await self.get_bot().send_sticker(
             chat_id=self.chat_id,
             sticker=sticker,
             disable_notification=disable_notification,
@@ -1267,11 +1227,7 @@
 
         """
         reply_to_message_id = self._quote(quote, reply_to_message_id)
-<<<<<<< HEAD
-        return await self.bot.send_video(
-=======
-        return self.get_bot().send_video(
->>>>>>> 8f4105d8
+        return await self.get_bot().send_video(
             chat_id=self.chat_id,
             video=video,
             duration=duration,
@@ -1323,11 +1279,7 @@
 
         """
         reply_to_message_id = self._quote(quote, reply_to_message_id)
-<<<<<<< HEAD
-        return await self.bot.send_video_note(
-=======
-        return self.get_bot().send_video_note(
->>>>>>> 8f4105d8
+        return await self.get_bot().send_video_note(
             chat_id=self.chat_id,
             video_note=video_note,
             duration=duration,
@@ -1375,11 +1327,7 @@
 
         """
         reply_to_message_id = self._quote(quote, reply_to_message_id)
-<<<<<<< HEAD
-        return await self.bot.send_voice(
-=======
-        return self.get_bot().send_voice(
->>>>>>> 8f4105d8
+        return await self.get_bot().send_voice(
             chat_id=self.chat_id,
             voice=voice,
             duration=duration,
@@ -1429,11 +1377,7 @@
 
         """
         reply_to_message_id = self._quote(quote, reply_to_message_id)
-<<<<<<< HEAD
-        return await self.bot.send_location(
-=======
-        return self.get_bot().send_location(
->>>>>>> 8f4105d8
+        return await self.get_bot().send_location(
             chat_id=self.chat_id,
             latitude=latitude,
             longitude=longitude,
@@ -1486,11 +1430,7 @@
 
         """
         reply_to_message_id = self._quote(quote, reply_to_message_id)
-<<<<<<< HEAD
-        return await self.bot.send_venue(
-=======
-        return self.get_bot().send_venue(
->>>>>>> 8f4105d8
+        return await self.get_bot().send_venue(
             chat_id=self.chat_id,
             latitude=latitude,
             longitude=longitude,
@@ -1541,11 +1481,7 @@
 
         """
         reply_to_message_id = self._quote(quote, reply_to_message_id)
-<<<<<<< HEAD
-        return await self.bot.send_contact(
-=======
-        return self.get_bot().send_contact(
->>>>>>> 8f4105d8
+        return await self.get_bot().send_contact(
             chat_id=self.chat_id,
             phone_number=phone_number,
             first_name=first_name,
@@ -1599,11 +1535,7 @@
 
         """
         reply_to_message_id = self._quote(quote, reply_to_message_id)
-<<<<<<< HEAD
-        return await self.bot.send_poll(
-=======
-        return self.get_bot().send_poll(
->>>>>>> 8f4105d8
+        return await self.get_bot().send_poll(
             chat_id=self.chat_id,
             question=question,
             options=options,
@@ -1653,11 +1585,7 @@
 
         """
         reply_to_message_id = self._quote(quote, reply_to_message_id)
-<<<<<<< HEAD
-        return await self.bot.send_dice(
-=======
-        return self.get_bot().send_dice(
->>>>>>> 8f4105d8
+        return await self.get_bot().send_dice(
             chat_id=self.chat_id,
             disable_notification=disable_notification,
             reply_to_message_id=reply_to_message_id,
@@ -1686,11 +1614,7 @@
             :obj:`bool`: On success, :obj:`True` is returned.
 
         """
-<<<<<<< HEAD
-        return await self.bot.send_chat_action(
-=======
-        return self.get_bot().send_chat_action(
->>>>>>> 8f4105d8
+        return await self.get_bot().send_chat_action(
             chat_id=self.chat_id,
             action=action,
             timeout=timeout,
@@ -1727,11 +1651,7 @@
 
         """
         reply_to_message_id = self._quote(quote, reply_to_message_id)
-<<<<<<< HEAD
-        return await self.bot.send_game(
-=======
-        return self.get_bot().send_game(
->>>>>>> 8f4105d8
+        return await self.get_bot().send_game(
             chat_id=self.chat_id,
             game_short_name=game_short_name,
             disable_notification=disable_notification,
@@ -1800,11 +1720,7 @@
 
         """
         reply_to_message_id = self._quote(quote, reply_to_message_id)
-<<<<<<< HEAD
-        return await self.bot.send_invoice(
-=======
-        return self.get_bot().send_invoice(
->>>>>>> 8f4105d8
+        return await self.get_bot().send_invoice(
             chat_id=self.chat_id,
             title=title,
             description=description,
@@ -1856,11 +1772,7 @@
             :class:`telegram.Message`: On success, instance representing the message forwarded.
 
         """
-<<<<<<< HEAD
-        return await self.bot.forward_message(
-=======
-        return self.get_bot().forward_message(
->>>>>>> 8f4105d8
+        return await self.get_bot().forward_message(
             chat_id=chat_id,
             from_chat_id=self.chat_id,
             message_id=self.message_id,
@@ -1896,11 +1808,7 @@
             :class:`telegram.MessageId`: On success, returns the MessageId of the sent message.
 
         """
-<<<<<<< HEAD
-        return await self.bot.copy_message(
-=======
-        return self.get_bot().copy_message(
->>>>>>> 8f4105d8
+        return await self.get_bot().copy_message(
             chat_id=chat_id,
             from_chat_id=self.chat_id,
             message_id=self.message_id,
@@ -1953,11 +1861,7 @@
 
         """
         reply_to_message_id = self._quote(quote, reply_to_message_id)
-<<<<<<< HEAD
-        return await self.bot.copy_message(
-=======
-        return self.get_bot().copy_message(
->>>>>>> 8f4105d8
+        return await self.get_bot().copy_message(
             chat_id=self.chat_id,
             from_chat_id=from_chat_id,
             message_id=message_id,
@@ -2001,11 +1905,7 @@
             edited Message is returned, otherwise ``True`` is returned.
 
         """
-<<<<<<< HEAD
-        return await self.bot.edit_message_text(
-=======
-        return self.get_bot().edit_message_text(
->>>>>>> 8f4105d8
+        return await self.get_bot().edit_message_text(
             chat_id=self.chat_id,
             message_id=self.message_id,
             text=text,
@@ -2047,11 +1947,7 @@
             edited Message is returned, otherwise ``True`` is returned.
 
         """
-<<<<<<< HEAD
-        return await self.bot.edit_message_caption(
-=======
-        return self.get_bot().edit_message_caption(
->>>>>>> 8f4105d8
+        return await self.get_bot().edit_message_caption(
             chat_id=self.chat_id,
             message_id=self.message_id,
             caption=caption,
@@ -2090,11 +1986,7 @@
             edited Message is returned, otherwise ``True`` is returned.
 
         """
-<<<<<<< HEAD
-        return await self.bot.edit_message_media(
-=======
-        return self.get_bot().edit_message_media(
->>>>>>> 8f4105d8
+        return await self.get_bot().edit_message_media(
             media=media,
             chat_id=self.chat_id,
             message_id=self.message_id,
@@ -2129,11 +2021,7 @@
             :class:`telegram.Message`: On success, if edited message is sent by the bot, the
             edited Message is returned, otherwise ``True`` is returned.
         """
-<<<<<<< HEAD
-        return await self.bot.edit_message_reply_markup(
-=======
-        return self.get_bot().edit_message_reply_markup(
->>>>>>> 8f4105d8
+        return await self.get_bot().edit_message_reply_markup(
             chat_id=self.chat_id,
             message_id=self.message_id,
             reply_markup=reply_markup,
@@ -2173,11 +2061,7 @@
             :class:`telegram.Message`: On success, if edited message is sent by the bot, the
             edited Message is returned, otherwise :obj:`True` is returned.
         """
-<<<<<<< HEAD
-        return await self.bot.edit_message_live_location(
-=======
-        return self.get_bot().edit_message_live_location(
->>>>>>> 8f4105d8
+        return await self.get_bot().edit_message_live_location(
             chat_id=self.chat_id,
             message_id=self.message_id,
             latitude=latitude,
@@ -2217,11 +2101,7 @@
             :class:`telegram.Message`: On success, if edited message is sent by the bot, the
             edited Message is returned, otherwise :obj:`True` is returned.
         """
-<<<<<<< HEAD
-        return await self.bot.stop_message_live_location(
-=======
-        return self.get_bot().stop_message_live_location(
->>>>>>> 8f4105d8
+        return await self.get_bot().stop_message_live_location(
             chat_id=self.chat_id,
             message_id=self.message_id,
             reply_markup=reply_markup,
@@ -2257,11 +2137,7 @@
             :class:`telegram.Message`: On success, if edited message is sent by the bot, the
             edited Message is returned, otherwise :obj:`True` is returned.
         """
-<<<<<<< HEAD
-        return await self.bot.set_game_score(
-=======
-        return self.get_bot().set_game_score(
->>>>>>> 8f4105d8
+        return await self.get_bot().set_game_score(
             chat_id=self.chat_id,
             message_id=self.message_id,
             user_id=user_id,
@@ -2297,11 +2173,7 @@
         Returns:
             List[:class:`telegram.GameHighScore`]
         """
-<<<<<<< HEAD
-        return await self.bot.get_game_high_scores(
-=======
-        return self.get_bot().get_game_high_scores(
->>>>>>> 8f4105d8
+        return await self.get_bot().get_game_high_scores(
             chat_id=self.chat_id,
             message_id=self.message_id,
             user_id=user_id,
@@ -2328,11 +2200,7 @@
             :obj:`bool`: On success, :obj:`True` is returned.
 
         """
-<<<<<<< HEAD
-        return await self.bot.delete_message(
-=======
-        return self.get_bot().delete_message(
->>>>>>> 8f4105d8
+        return await self.get_bot().delete_message(
             chat_id=self.chat_id,
             message_id=self.message_id,
             timeout=timeout,
@@ -2359,11 +2227,7 @@
             returned.
 
         """
-<<<<<<< HEAD
-        return await self.bot.stop_poll(
-=======
-        return self.get_bot().stop_poll(
->>>>>>> 8f4105d8
+        return await self.get_bot().stop_poll(
             chat_id=self.chat_id,
             message_id=self.message_id,
             reply_markup=reply_markup,
@@ -2390,11 +2254,7 @@
             :obj:`bool`: On success, :obj:`True` is returned.
 
         """
-<<<<<<< HEAD
-        return await self.bot.pin_chat_message(
-=======
-        return self.get_bot().pin_chat_message(
->>>>>>> 8f4105d8
+        return await self.get_bot().pin_chat_message(
             chat_id=self.chat_id,
             message_id=self.message_id,
             disable_notification=disable_notification,
@@ -2420,11 +2280,7 @@
             :obj:`bool`: On success, :obj:`True` is returned.
 
         """
-<<<<<<< HEAD
-        return await self.bot.unpin_chat_message(
-=======
-        return self.get_bot().unpin_chat_message(
->>>>>>> 8f4105d8
+        return await self.get_bot().unpin_chat_message(
             chat_id=self.chat_id,
             message_id=self.message_id,
             timeout=timeout,
